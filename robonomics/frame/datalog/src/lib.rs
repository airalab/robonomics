///////////////////////////////////////////////////////////////////////////////
//
//  Copyright 2018-2021 Robonomics Network <research@robonomics.network>
//
//  Licensed under the Apache License, Version 2.0 (the "License");
//  you may not use this file except in compliance with the License.
//  You may obtain a copy of the License at
//
//      http://www.apache.org/licenses/LICENSE-2.0
//
//  Unless required by applicable law or agreed to in writing, software
//  distributed under the License is distributed on an "AS IS" BASIS,
//  WITHOUT WARRANTIES OR CONDITIONS OF ANY KIND, either express or implied.
//  See the License for the specific language governing permissions and
//  limitations under the License.
//
///////////////////////////////////////////////////////////////////////////////
//! Simple Robonomics datalog runtime module. This can be compiled with `#[no_std]`, ready for Wasm.
#![cfg_attr(not(feature = "std"), no_std)]
#![allow(clippy::type_complexity)]
#![allow(clippy::unused_unit)]
#![allow(clippy::from_over_into)]

pub use pallet::*;
pub use weights::WeightInfo;

mod benchmarking;
mod weights;

#[frame_support::pallet]
pub mod pallet {
    use codec::{Decode, Encode};
    use frame_support::{pallet_prelude::*, traits::Time};
    use frame_system::pallet_prelude::*;
    use sp_std::prelude::*;

    use super::*;
    #[cfg(feature = "storage-v0")]
    type DatalogHash = Blake2_128Concat;
    #[cfg(not(feature = "storage-v0"))]
    type DatalogHash = Twox64Concat;

    #[pallet::config]
    pub trait Config: frame_system::Config {
        /// Current time source.
        type Time: Time;
        /// Datalog record data type.
<<<<<<< HEAD
        type Record: Parameter + From<Vec<u8>>;
=======
        type Record: Parameter + Default;
>>>>>>> af3f9909
        /// The overarching event type.
        type Event: From<Event<Self>> + IsType<<Self as frame_system::Config>::Event>;
        /// Data log window size
        #[pallet::constant]
        type WindowSize: Get<u64>;
        /// Maximum record length
        type MaximumMessageSize: Get<usize>;
        /// Extrinsic weights
        type WeightInfo: WeightInfo;
    }

    #[pallet::error]
    pub enum Error<T> {
        /// Data exceeds size limit
        RecordTooBig,
    }

    #[pallet::event]
    #[pallet::generate_deposit(pub (super) fn deposit_event)]
    #[pallet::metadata(T::AccountId = "AccountId", T::Record = "Record", < T::Time as Time >::Moment = "Moment")]
    pub enum Event<T: Config> {
        /// New data added.
        NewRecord(T::AccountId, <T::Time as Time>::Moment, T::Record),
        /// Account datalog erased.
        Erased(T::AccountId),
    }

    #[pallet::hooks]
    impl<T: Config> Hooks<BlockNumberFor<T>> for Pallet<T> {}

    /// Time tagged data of given account (deprecated).
    #[pallet::storage]
    #[pallet::getter(fn datalog)]
    pub(super) type Datalog<T> = StorageMap<
        _,
        DatalogHash,
        <T as frame_system::Config>::AccountId,
        Vec<(<<T as Config>::Time as Time>::Moment, <T as Config>::Record)>,
    >;

    /// Ringbuffer start/end pointers
    #[pallet::storage]
    #[pallet::getter(fn datalog_index)]
    pub type DatalogIndex<T> = StorageMap<
        _,
        Twox64Concat,
        <T as frame_system::Config>::AccountId,
        RingBufferIndex,
        ValueQuery,
    >;

    /// Ringbuffer items
    #[pallet::storage]
    #[pallet::getter(fn datalog_item)]
    pub type DatalogItem<T> = StorageMap<
        _,
        Twox64Concat,
        (<T as frame_system::Config>::AccountId, u64),
        RingBufferItem<T>,
        ValueQuery,
    >;

    #[pallet::pallet]
    #[pallet::generate_store(pub (super) trait Store)]
    pub struct Pallet<T>(PhantomData<T>);

    #[pallet::call]
    impl<T: Config> Pallet<T> {
        /// Store new data into blockchain.
        #[pallet::weight(T::WeightInfo::record())]
        pub fn record(origin: OriginFor<T>, record: T::Record) -> DispatchResultWithPostInfo {
            ensure!(
                record.size_hint() <= T::MaximumMessageSize::get(),
                Error::<T>::RecordTooBig
            );
            let sender = ensure_signed(origin)?;

            // remove previous version from storage
            Datalog::<T>::remove(&sender);
            let now = T::Time::now();
            let item = RingBufferItem(now, record);

            DatalogIndex::<T>::mutate(&sender, |idx| {
                let window_size = T::WindowSize::get();
                let end = idx.add(window_size);

                DatalogItem::<T>::insert((&sender, end), &item)
            });

            let (now, record) = item.split();

            Self::deposit_event(Event::NewRecord(sender, now, record));
            Ok(().into())
        }

        /// Clear account datalog.
        #[pallet::weight(T::WeightInfo::erase(T::WindowSize::get()))]
        pub fn erase(origin: OriginFor<T>) -> DispatchResultWithPostInfo {
            let sender = ensure_signed(origin)?;
            Datalog::<T>::remove(&sender);

            let mut idx = DatalogIndex::<T>::take(&sender);

            let window_size = T::WindowSize::get();
            // get the number of items in the ring buffer
            let count = idx.count(window_size);

            for start in idx.iter(window_size) {
                DatalogItem::<T>::remove((&sender, start))
            }

            Self::deposit_event(Event::Erased(sender));
            Ok(Some(T::WeightInfo::erase(count)).into())
        }
    }

    impl<T: Config> Pallet<T> {
        /// Get account datalog as an ordered array
        pub fn data(account: &<T as frame_system::Config>::AccountId) -> Vec<RingBufferItem<T>> {
            let mut idx = DatalogIndex::<T>::get(&account);
            let window_size = T::WindowSize::get();

            idx.iter(window_size)
                .map(|i| DatalogItem::<T>::get((&account, i)))
                .collect()
        }
    }

    #[cfg_attr(feature = "std", derive(Debug, PartialEq))]
    #[derive(Encode, Decode)]
    pub struct RingBufferItem<T: Config>(
        #[codec(compact)] <<T as Config>::Time as Time>::Moment,
        <T as Config>::Record,
    );

    impl<T: Config> Default for RingBufferItem<T> {
        fn default() -> Self {
            Self(Default::default(), Default::default())
        }
    }

    #[cfg(test)]
    impl<T: Config> RingBufferItem<T> {
        pub(crate) fn new(
            now: <<T as Config>::Time as Time>::Moment,
            record: <T as Config>::Record,
        ) -> Self {
            Self(now, record)
        }
    }

    impl<T: Config> RingBufferItem<T> {
        #[inline]
        fn split(self) -> (<<T as Config>::Time as Time>::Moment, <T as Config>::Record) {
            (self.0, self.1)
        }
    }

    #[cfg_attr(feature = "std", derive(Debug, PartialEq))]
    #[derive(Encode, Decode, Default)]
    pub struct RingBufferIndex {
        #[codec(compact)]
        pub(crate) start: u64,
        #[codec(compact)]
        pub(crate) end: u64,
    }

    impl RingBufferIndex {
        #[inline]
        pub(crate) fn count(&self, max: u64) -> u64 {
            if self.start <= self.end {
                self.end - self.start
            } else {
                max + self.end - self.start
            }
        }

        #[inline]
        fn next(val: &mut u64, max: u64) {
            *val += 1;
            if *val == max {
                *val = 0
            }
        }
        /// Add value to ring buffer, returning an index for insert slot
        pub fn add(&mut self, max: u64) -> u64 {
            let v = self.end;
            Self::next(&mut self.end, max);
            if self.start == self.end {
                Self::next(&mut self.start, max);
            }
            v
        }
        /// Returns the ring buffer item iterator
        fn iter(&mut self, max: u64) -> RingBufferIterator<'_> {
            RingBufferIterator { inner: self, max }
        }
    }

    struct RingBufferIterator<'a> {
        inner: &'a mut RingBufferIndex,
        max: u64,
    }

    impl Iterator for RingBufferIterator<'_> {
        type Item = u64;
        fn next(&mut self) -> Option<Self::Item> {
            if self.inner.end == self.inner.start {
                None
            } else {
                let u = self.inner.start;
                RingBufferIndex::next(&mut self.inner.start, self.max);
                Some(u)
            }
        }
    }
}

#[cfg(test)]
mod tests {
    use base58::FromBase58;
    use frame_support::{assert_err, assert_ok, parameter_types};
    use sp_core::H256;
    use sp_runtime::{testing::Header, traits::IdentityLookup, DispatchError};

    use crate::{self as datalog, *};

    type UncheckedExtrinsic = frame_system::mocking::MockUncheckedExtrinsic<Runtime>;
    type Block = frame_system::mocking::MockBlock<Runtime>;
    type Item = RingBufferItem<Runtime>;
    type RuntimeError = Error<Runtime>;

    frame_support::construct_runtime!(
        pub enum Runtime where
            Block = Block,
            NodeBlock = Block,
            UncheckedExtrinsic = UncheckedExtrinsic,
        {
            System: frame_system::{Pallet, Call, Config, Storage, Event<T>},
            Timestamp: pallet_timestamp::{Pallet, Storage},
            Datalog: datalog::{Pallet, Call, Storage, Event<T>},
        }
    );

    parameter_types! {
        pub const BlockHashCount: u64 = 250;
    }

    impl frame_system::Config for Runtime {
        type Origin = Origin;
        type Index = u64;
        type BlockNumber = u64;
        type Call = Call;
        type Hash = H256;
        type Hashing = sp_runtime::traits::BlakeTwo256;
        type AccountId = u64;
        type Lookup = IdentityLookup<Self::AccountId>;
        type Header = Header;
        type Event = Event;
        type BlockHashCount = BlockHashCount;
        type Version = ();
        type PalletInfo = PalletInfo;
        type AccountData = ();
        type OnNewAccount = ();
        type OnKilledAccount = ();
        type DbWeight = ();
        type BaseCallFilter = ();
        type SystemWeightInfo = ();
        type BlockWeights = ();
        type BlockLength = ();
        type SS58Prefix = ();
        type OnSetCode = ();
    }

    impl pallet_timestamp::Config for Runtime {
        type Moment = u64;
        type OnTimestampSet = ();
        type MinimumPeriod = ();
        type WeightInfo = ();
    }

    const WINDOW: u64 = 20;
    parameter_types! {
        pub const WindowSize: u64 = WINDOW;
        pub const MaximumMessageSize: usize = 512;
    }

    impl Config for Runtime {
        type Time = Timestamp;
        type Record = Vec<u8>;
        type Event = Event;

        type WindowSize = WindowSize;
        type MaximumMessageSize = MaximumMessageSize;
        type WeightInfo = ();
    }

    pub fn new_test_ext() -> sp_io::TestExternalities {
        let storage = frame_system::GenesisConfig::default()
            .build_storage::<Runtime>()
            .unwrap();
        storage.into()
    }

    #[test]
    fn test_ringbuffer_index() {
        let mut idx: RingBufferIndex = Default::default();
        assert!(idx.start == idx.end);
        assert!(idx.start == 0);

        let i = idx.add(WINDOW);
        assert_eq!(i, 0);
        assert_eq!(idx.end, 1);

        assert_eq!(idx.count(WINDOW), 1);

        for _ in 0..WINDOW {
            let _ = idx.add(WINDOW);
        }
        assert_eq!(idx.count(WINDOW), WINDOW - 1);
    }

    #[test]
    fn test_store_data() {
        new_test_ext().execute_with(|| {
            let sender = 1;
            let record = b"datalog".to_vec();
            assert_ok!(Datalog::record(Origin::signed(sender), record.clone()));
            assert_eq!(Datalog::data(&sender), vec![Item::new(0, record)]);
        })
    }

    #[test]
    fn test_recycle_data() {
        new_test_ext().execute_with(|| {
            let sender = 1;

            for i in 0..(WINDOW + 10) {
                assert_ok!(Datalog::record(
                    Origin::signed(sender),
                    i.to_be_bytes().to_vec()
                ));
            }

            let data: Vec<_> = (11..(WINDOW + 10))
                .map(|i| Item::new(0, i.to_be_bytes().to_vec()))
                .collect();

            assert_eq!(Datalog::data(&sender), data);
            let idx = Datalog::datalogidx(&sender);
            assert_eq!(idx, RingBufferIndex { start: 11, end: 10 });
            assert_eq!(idx.count(WINDOW), WINDOW - 1);
        })
    }

    #[test]
    fn test_erase_data() {
        new_test_ext().execute_with(|| {
            let sender = 1;
            let record = b"datalog".to_vec();
            assert_ok!(Datalog::record(Origin::signed(sender), record.clone()));
            // old log should be empty
            assert_eq!(Datalog::datalog(sender), None);
            assert_eq!(Datalog::data(&sender), vec![Item::new(0, record)]);
            assert_eq!(
                Datalog::datalogidx(&sender),
                RingBufferIndex { start: 0, end: 1 }
            );

            assert_ok!(Datalog::erase(Origin::signed(sender)));
            assert_eq!(Datalog::data(&sender), vec![]);

            assert_eq!(
                Datalog::datalogidx(&sender),
                RingBufferIndex { start: 0, end: 0 }
            );
        })
    }

    #[test]
    fn test_bad_origin() {
        new_test_ext().execute_with(|| {
            assert_err!(
                Datalog::record(Origin::none(), vec![]),
                DispatchError::BadOrigin
            );
        })
    }

    #[test]
    fn test_big_record() {
        new_test_ext().execute_with(|| {
            assert_err!(
                Datalog::record(Origin::none(), vec![0; 600]),
                RuntimeError::RecordTooBig
            );
        })
    }

    pub fn hash2vec(ss58hash: &str) -> Vec<u8> {
        ss58hash.from_base58().unwrap()
    }

    #[test]
    fn test_store_ipfs_hashes() {
        new_test_ext().execute_with(|| {
            let sender = 1;
            let record = hash2vec("QmWboFP8XeBtFMbNYK3Ne8Z3gKFBSR5iQzkKgeNgQz3dz4");

            assert_ok!(Datalog::record(Origin::signed(sender), record.clone()));
            assert_eq!(Datalog::data(&sender), vec![Item::new(0, record.clone())]);

            let record2 = hash2vec("zdj7WWYAEceQ6ncfPZeRFjozov4dC7FaxU7SuMwzW4VuYBDta");

            Timestamp::set_timestamp(100);
            assert_ok!(Datalog::record(Origin::signed(sender), record2.clone()));
            assert_eq!(
                Datalog::data(&sender),
                vec![
                    Item::new(0, record.clone()),
                    Item::new(100, record2.clone()),
                ]
            );
            let record3 = hash2vec("QmWboFP8XeBtFMbNYK3Ne8Z3gKFBSR5iQzkKgeNgQz3dz2");

            Timestamp::set_timestamp(200);
            assert_ok!(Datalog::record(Origin::signed(sender), record3.clone()));
            assert_eq!(
                Datalog::data(&sender),
                vec![
                    Item::new(0, record),
                    Item::new(100, record2),
                    Item::new(200, record3),
                ]
            );
        })
    }
}

#[cfg(feature = "runtime-benchmarks")]
mod benchmarking {
    use crate::*;
    use frame_benchmarking::{account, benchmarks, impl_benchmark_test_suite};
    use frame_system::RawOrigin;
    use sp_std::boxed::Box;
    use sp_std::vec;
    use sp_std::vec::Vec;

    benchmarks! {
        datalog_record {
            let test_string =
                // IPFS hash of word "test"
                "QmeomffUNfmQy76CQGy9NdmqEnnHU9soCexBnGU3ezPHVH"
                .to_string()
                .as_bytes()
                .to_vec();
            let caller = account("caller", 0, 0);
            }: record(RawOrigin::Signed(caller), test_string.into())
    }
}<|MERGE_RESOLUTION|>--- conflicted
+++ resolved
@@ -45,11 +45,7 @@
         /// Current time source.
         type Time: Time;
         /// Datalog record data type.
-<<<<<<< HEAD
-        type Record: Parameter + From<Vec<u8>>;
-=======
-        type Record: Parameter + Default;
->>>>>>> af3f9909
+        type Record: Parameter + Default + From<Vec<u8>>;
         /// The overarching event type.
         type Event: From<Event<Self>> + IsType<<Self as frame_system::Config>::Event>;
         /// Data log window size
