///////////////////////////////////////////////////////////////////////////////
//
//  Copyright 2018-2020 Airalab <research@aira.life>
//
//  Licensed under the Apache License, Version 2.0 (the "License");
//  you may not use this file except in compliance with the License.
//  You may obtain a copy of the License at
//
//      http://www.apache.org/licenses/LICENSE-2.0
//
//  Unless required by applicable law or agreed to in writing, software
//  distributed under the License is distributed on an "AS IS" BASIS,
//  WITHOUT WARRANTIES OR CONDITIONS OF ANY KIND, either express or implied.
//  See the License for the specific language governing permissions and
//  limitations under the License.
//
///////////////////////////////////////////////////////////////////////////////
//! Simple Robonomics datalog runtime module. This can be compiled with `#[no_std]`, ready for Wasm.
#![cfg_attr(not(feature = "std"), no_std)]

use codec::{Codec, EncodeLike};
use frame_support::{decl_error, decl_event, decl_module, decl_storage, traits::Time};
use frame_system::{self as system, ensure_signed};
use sp_runtime::traits::Member;
<<<<<<< HEAD
use frame_system::{self as system, ensure_signed};
use frame_support::{
    decl_module, decl_storage, decl_event, decl_error,
    traits::Time,
};
=======
use sp_std::prelude::*;
>>>>>>> f7436449

/// Type synonym for timestamp data type.
pub type MomentOf<T> = <<T as Trait>::Time as Time>::Moment;

/// Datalog module main trait.
pub trait Trait: system::Trait {
    /// Timestamp source.
    type Time: Time;
    /// Datalog record data type.
    type Record: Codec + EncodeLike + Member;
    /// The overarching event type.
    type Event: From<Event<Self>> + Into<<Self as frame_system::Trait>::Event>;
}

decl_event! {
    pub enum Event<T>
    where AccountId = <T as system::Trait>::AccountId,
          Moment = MomentOf<T>,
          Record = <T as Trait>::Record,
    {
        /// New data added.
        NewRecord(AccountId, Moment, Record),
        /// Account datalog erased.
        Erased(AccountId),
    }
}

decl_error! {
    pub enum Error for Module<T: Trait> {
    }
}

decl_storage! {
    trait Store for Module<T: Trait> as Datalog {
        /// Time tagged data of given account.
        Datalog get(fn datalog): map hasher(blake2_128_concat)
                                 T::AccountId => Vec<(MomentOf<T>, T::Record)>;
    }
}

decl_module! {
    pub struct Module<T: Trait> for enum Call where origin: T::Origin {
        fn deposit_event() = default;

        /// Store new data into blockchain.
        #[weight = 5_000_000]
        fn record(origin, record: T::Record) {
            let sender = ensure_signed(origin)?;
            let now = T::Time::now();
            <Datalog<T>>::mutate(
                sender.clone(),
                |m| m.push((now.clone(), record.clone()))
            );
            Self::deposit_event(RawEvent::NewRecord(sender, now, record));
        }

        /// Clear account datalog.
        #[weight = 100_000]
        fn erase(origin) {
            let sender = ensure_signed(origin)?;
            <Datalog<T>>::remove(sender.clone());
            Self::deposit_event(RawEvent::Erased(sender));
        }
    }
}

#[cfg(test)]
mod tests {
    use super::*;

    use base58::FromBase58;
    use frame_support::{
        assert_err, assert_ok, impl_outer_origin, parameter_types, weights::Weight,
    };
    use frame_system::{self as system};
    use node_primitives::Moment;
    use sp_core::H256;
    use sp_runtime::{testing::Header, traits::IdentityLookup, DispatchError, Perbill};

    impl_outer_origin! {
        pub enum Origin for Runtime {}
    }

    #[derive(Clone, PartialEq, Eq, Debug)]
    pub struct Runtime;

    parameter_types! {
        pub const BlockHashCount: u64 = 250;
        pub const MaximumBlockWeight: Weight = 1024;
        pub const MaximumBlockLength: u32 = 2 * 1024;
        pub const AvailableBlockRatio: Perbill = Perbill::one();
    }

    impl frame_system::Trait for Runtime {
        type Origin = Origin;
        type Index = u64;
        type BlockNumber = u64;
        type Call = ();
        type Hash = H256;
        type Hashing = sp_runtime::traits::BlakeTwo256;
        type AccountId = u64;
        type Lookup = IdentityLookup<Self::AccountId>;
        type Header = Header;
        type Event = ();
        type BlockHashCount = BlockHashCount;
        type MaximumBlockWeight = MaximumBlockWeight;
        type MaximumBlockLength = MaximumBlockLength;
        type AvailableBlockRatio = AvailableBlockRatio;
        type Version = ();
        type ModuleToIndex = ();
        type AccountData = ();
        type OnNewAccount = ();
        type OnKilledAccount = ();
        type DbWeight = ();
        type BlockExecutionWeight = ();
        type ExtrinsicBaseWeight = ();
        type MaximumExtrinsicWeight = ();
    }

    parameter_types! {
        pub const MinimumPeriod: Moment = 5;
    }

    impl pallet_timestamp::Trait for Runtime {
        type Moment = Moment;
        type OnTimestampSet = ();
        type MinimumPeriod = ();
    }

    impl Trait for Runtime {
        type Time = Timestamp;
        type Record = Vec<u8>;
        type Event = ();
    }

    fn new_test_ext() -> sp_io::TestExternalities {
        let storage = frame_system::GenesisConfig::default()
            .build_storage::<Runtime>()
            .unwrap();
        storage.into()
    }

    type Timestamp = pallet_timestamp::Module<Runtime>;
    type Datalog = Module<Runtime>;

    #[test]
    fn test_store_data() {
        new_test_ext().execute_with(|| {
            let sender = 1;
            let record = vec![42];
            assert_ok!(Datalog::record(Origin::signed(sender), record.clone()));
            assert_eq!(Datalog::datalog(sender), vec![(0, record)]);
        })
    }

    #[test]
    fn test_erase_data() {
        new_test_ext().execute_with(|| {
            let sender = 1;
            let record = vec![1, 2, 3];
            assert_ok!(Datalog::record(Origin::signed(sender), record.clone()));
            assert_eq!(Datalog::datalog(sender), vec![(0, record)]);
            assert_ok!(Datalog::erase(Origin::signed(sender)));
            assert_eq!(Datalog::datalog(sender).is_empty(), true);
        })
    }

    #[test]
    fn test_bad_origin() {
        new_test_ext().execute_with(|| {
            assert_err!(
                Datalog::record(Origin::NONE, vec![]),
                DispatchError::BadOrigin
            );
        })
    }

    #[test]
    fn test_store_ipfs_hashes() {
        new_test_ext().execute_with(|| {
            let sender = 1;
            let record = "QmWboFP8XeBtFMbNYK3Ne8Z3gKFBSR5iQzkKgeNgQz3dz4"
                .from_base58()
                .unwrap();
            assert_ok!(Datalog::record(Origin::signed(sender), record.clone()));
            assert_eq!(Datalog::datalog(sender), vec![(0, record.clone())]);
            let record2 = "zdj7WWYAEceQ6ncfPZeRFjozov4dC7FaxU7SuMwzW4VuYBDta"
                .from_base58()
                .unwrap();
            assert_ok!(Datalog::record(Origin::signed(sender), record2.clone()));
            assert_eq!(
                Datalog::datalog(sender),
                vec![(0, record.clone()), (0, record2.clone()),]
            );
            let record3 = "QmWboFP8XeBtFMbNYK3Ne8Z3gKFBSR5iQzkKgeNgQz3dz2"
                .from_base58()
                .unwrap();
            assert_ok!(Datalog::record(Origin::signed(sender), record3.clone()));
            assert_eq!(
                Datalog::datalog(sender),
                vec![(0, record), (0, record2), (0, record3),]
            );
        })
    }
}<|MERGE_RESOLUTION|>--- conflicted
+++ resolved
@@ -22,15 +22,7 @@
 use frame_support::{decl_error, decl_event, decl_module, decl_storage, traits::Time};
 use frame_system::{self as system, ensure_signed};
 use sp_runtime::traits::Member;
-<<<<<<< HEAD
-use frame_system::{self as system, ensure_signed};
-use frame_support::{
-    decl_module, decl_storage, decl_event, decl_error,
-    traits::Time,
-};
-=======
 use sp_std::prelude::*;
->>>>>>> f7436449
 
 /// Type synonym for timestamp data type.
 pub type MomentOf<T> = <<T as Trait>::Time as Time>::Moment;
