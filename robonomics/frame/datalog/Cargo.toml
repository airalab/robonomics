--- conflicted
+++ resolved
@@ -8,19 +8,11 @@
 [dependencies]
 serde = { version = "1.0.101", optional = true }
 codec = { package = "parity-scale-codec", version = "2.0", default-features = false, features = ["derive"] }
-<<<<<<< HEAD
-sp-std = { git = "https://github.com/paritytech/substrate", branch = "rococo-v1", default-features = false }
-sp-runtime = { git = "https://github.com/paritytech/substrate", branch = "rococo-v1", default-features = false }
-frame-system = { git = "https://github.com/paritytech/substrate", branch = "rococo-v1", default-features = false }
-frame-support = { git = "https://github.com/paritytech/substrate", branch = "rococo-v1", default-features = false }
-frame-benchmarking = { git = "https://github.com/paritytech/substrate", default-features = false, branch = "rococo-v1", optional = true }
-=======
 sp-std = { git = "https://github.com/paritytech/substrate", branch = "polkadot-v0.9.3", default-features = false }
 sp-runtime = { git = "https://github.com/paritytech/substrate", branch = "polkadot-v0.9.3", default-features = false }
 frame-system = { git = "https://github.com/paritytech/substrate", branch = "polkadot-v0.9.3", default-features = false }
 frame-support = { git = "https://github.com/paritytech/substrate", branch = "polkadot-v0.9.3", default-features = false }
 frame-benchmarking = {  git = "https://github.com/paritytech/substrate", branch = "polkadot-v0.9.3", default-features = false, optional = true }
->>>>>>> af3f9909
 
 [dev-dependencies]
 base58 = "0.1.0"
@@ -40,12 +32,8 @@
     "frame-support/std",
 ]
 
-<<<<<<< HEAD
-runtime-benchmarks = ["frame-benchmarking"]
-=======
 runtime-benchmarks = [
     "frame-benchmarking",
     "frame-support/runtime-benchmarks",
     "frame-system/runtime-benchmarks",
-]
->>>>>>> af3f9909
+]