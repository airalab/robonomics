--- conflicted
+++ resolved
@@ -25,17 +25,8 @@
 use robonomics_io::sink::virt::stdout;
 use robonomics_io::source::{serial, virt};
 use robonomics_protocol::pubsub::Multiaddr;
-<<<<<<< HEAD
-use robonomics_io::source::{virt, serial};
-use robonomics_io::sink::virt::stdout;
-use structopt::clap::arg_enum;
-use std::time::Duration;
-use futures::prelude::*;
-use async_std::task;
-=======
 use std::time::Duration;
 use structopt::clap::arg_enum;
->>>>>>> f7436449
 
 /// Source device commands.
 #[derive(structopt::StructOpt, Clone, Debug)]
@@ -69,17 +60,8 @@
         #[structopt(long, value_name = "MULTIADDR", use_delimiter = true)]
         bootnodes: Vec<Multiaddr>,
         /// How often node should check another nodes availability, in secs.
-<<<<<<< HEAD
-        #[structopt(
-            long,
-            value_name = "HEARTBEAT_SECS",
-            default_value = "5",
-        )]
-        hearbeat: u64
-=======
         #[structopt(long, value_name = "HEARTBEAT_SECS", default_value = "5")]
         hearbeat: u64,
->>>>>>> f7436449
     },
     /// Download data from IPFS storage.
     Ipfs {
@@ -103,44 +85,6 @@
     /// Read data from source device.
     pub fn run(&self) -> Result<()> {
         match self.clone() {
-<<<<<<< HEAD
-            SourceCmd::SDS011 { port, period, encoding } => {
-                let sensor = serial::sds011(port, period)?;
-
-                task::block_on(sensor.map(|m| m.map(|msg|
-                    match encoding {
-                        Encoding::Csv => {
-                            let mut wtr = csv::WriterBuilder::new()
-                                .has_headers(false)
-                                .from_writer(vec![]);
-                            wtr.serialize(msg).unwrap();
-                            String::from_utf8(wtr.into_inner().unwrap()).unwrap()
-                        }
-                        Encoding::Hex => hex::encode(bincode::serialize(&msg).unwrap()),
-                        Encoding::Json => serde_json::to_string(&msg).unwrap(),
-                        Encoding::Debug => format!("{:?}", msg),
-                    })
-                ).forward(stdout()))?;
-            }
-            SourceCmd::PubSub { topic_name, listen, bootnodes, hearbeat} => {
-                let pubsub = virt::pubsub(
-                    listen,
-                    bootnodes,
-                    topic_name,
-                    Duration::from_secs(hearbeat),
-                )?;
-
-                task::block_on(pubsub.map(|m|
-                    m.map(|msg| String::from_utf8(msg.data).unwrap_or("<no string>".to_string()))
-                ).forward(stdout()))?;
-            }
-            SourceCmd::Ipfs { remote } => {
-                let (download, data) = virt::ipfs(remote.as_str())?;
-                task::spawn(virt::stdin().forward(download));
-                task::block_on(data.map(|m|
-                    m.map(|msg| String::from_utf8(msg).unwrap_or("<no string>".to_string()))
-                ).forward(stdout()))?;
-=======
             SourceCmd::SDS011 {
                 port,
                 period,
@@ -166,7 +110,6 @@
                         })
                         .forward(stdout()),
                 )?;
->>>>>>> f7436449
             }
             SourceCmd::PubSub {
                 topic_name,
