--- conflicted
+++ resolved
@@ -261,13 +261,8 @@
 
 impl pallet_staking::Trait for Runtime {
     type Currency = Balances;
-<<<<<<< HEAD
-    type Time = Timestamp;
-    type CurrencyToVote = impls::CurrencyToVoteHandler;
-=======
     type CurrencyToVote = impls::CurrencyToVoteHandler;
     type UnixTime = Timestamp;
->>>>>>> 25c96380
     type Event = Event;
     type Slash = ();
     type Reward = ();
