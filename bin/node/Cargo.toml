--- conflicted
+++ resolved
@@ -1,10 +1,6 @@
 [package]
 name = "robonomics-node"
-<<<<<<< HEAD
-version = "2.5.1"
-=======
 version = "2.6.0"
->>>>>>> 84120838
 authors = ["Airalab <research@aira.life>"]
 description = "Robonomics node implementation in Rust & Substrate."
 edition = "2021"
