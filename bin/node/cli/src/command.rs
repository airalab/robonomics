--- conflicted
+++ resolved
@@ -16,15 +16,9 @@
 //
 ///////////////////////////////////////////////////////////////////////////////
 
-<<<<<<< HEAD
-#[cfg(feature = "full")]
-use crate::{chain_spec::*, service::robonomics};
-use crate::cli::{Cli, Subcommand};
-=======
 use crate::cli::{Cli, Subcommand};
 #[cfg(feature = "full")]
 use crate::{chain_spec::*, service::robonomics};
->>>>>>> b62277dc
 use sc_cli::{ChainSpec, RuntimeVersion, SubstrateCli};
 
 #[cfg(feature = "parachain")]
@@ -80,13 +74,9 @@
             RobonomicsFamily::Parachain => &node_runtime::VERSION,
         }
         #[cfg(feature = "zero")]
-<<<<<<< HEAD
-        { unimplemented!() }
-=======
         {
             unimplemented!()
         }
->>>>>>> b62277dc
     }
 }
 
@@ -129,13 +119,7 @@
             .map_err(Into::into)
         }
         #[cfg(feature = "zero")]
-<<<<<<< HEAD
-        None => {
-            Ok(())
-        }
-=======
         None => Ok(()),
->>>>>>> b62277dc
         Some(Subcommand::Key(cmd)) => cmd.run(&cli),
         Some(Subcommand::Sign(cmd)) => cmd.run(),
         Some(Subcommand::Verify(cmd)) => cmd.run(),
@@ -151,13 +135,7 @@
             runner.sync_run(|config| cmd.run(config.database))
         }
         #[cfg(feature = "robonomics-cli")]
-<<<<<<< HEAD
-        Some(Subcommand::Io(subcommand)) => {
-            subcommand.run().map_err(|e| e.to_string().into())
-        }
-=======
         Some(Subcommand::Io(subcommand)) => subcommand.run().map_err(|e| e.to_string().into()),
->>>>>>> b62277dc
         #[cfg(feature = "frame-benchmarking-cli")]
         Some(Subcommand::Benchmark(subcommand)) => {
             let runner = cli.create_runner(subcommand)?;
@@ -170,17 +148,10 @@
         }
         #[cfg(feature = "parachain")]
         Some(Subcommand::ExportGenesisState(params)) => {
-<<<<<<< HEAD
-            use sp_core::hexdisplay::HexDisplay;
-            use std::io::Write;
-            use sp_api::BlockT;
-            use codec::Encode;
-=======
             use codec::Encode;
             use sp_api::BlockT;
             use sp_core::hexdisplay::HexDisplay;
             use std::io::Write;
->>>>>>> b62277dc
 
             let mut builder = sc_cli::LoggerBuilder::new("");
             builder.with_profiling(sc_tracing::TracingReceiver::Log, "");
