[package]
name = "node-cli"
version = "0.16.4"
authors = ["Airalab <research@aira.life>"]
description = "Robonomics node implementation in Rust & Substrate."
build = "build.rs"
edition = "2018"
license = "Apache-2.0"
default-run = "robonomics"

[badges]
maintenance = { status = "actively-developed" }
is-it-maintained-issue-resolution = { repository = "airalab/robonomics" }
is-it-maintained-open-issues = { repository = "airalab/robonomics" }

[[bin]]
name = "robonomics"
path = "bin/main.rs"
required-features = ["cli"]

[lib]
crate-type = ["cdylib", "rlib"]

[dependencies]
# third-party dependencies
<<<<<<< HEAD
futures = { version = "0.3", features = ["compat"] }
=======
futures = { version = "0.3" }
>>>>>>> 25c96380
serde = { version = "1.0", features = ["derive"]}
codec = { package = "parity-scale-codec", version = "1.3" }
hex-literal = "0.2"
serde_json = "1.0"
log = "0.4"
structopt = { version = "0.3.8", optional = true }
jsonrpc-core = "13.2.0"

# primitives
node-primitives = { git = "https://github.com/paritytech/substrate", default-features = false }
sp-authority-discovery = { git = "https://github.com/paritytech/substrate" }
sp-consensus-babe = { git = "https://github.com/paritytech/substrate" }
sp-finality-grandpa = { git = "https://github.com/paritytech/substrate" }
sp-api = { git = "https://github.com/paritytech/substrate" }
sp-core = { git = "https://github.com/paritytech/substrate" }
sp-session = { git = "https://github.com/paritytech/substrate" }
sp-runtime = { git = "https://github.com/paritytech/substrate" }
sp-offchain = { git = "https://github.com/paritytech/substrate" }
sp-consensus = { git = "https://github.com/paritytech/substrate" }
sp-inherents = { git = "https://github.com/paritytech/substrate" }
sp-blockchain = { git = "https://github.com/paritytech/substrate" }
sp-block-builder = { git = "https://github.com/paritytech/substrate" }
sp-transaction-pool = { git = "https://github.com/paritytech/substrate" }

# client dependencies
sc-client = { git = "https://github.com/paritytech/substrate" }
sc-client-db = { git = "https://github.com/paritytech/substrate" }
sc-client-api = { git = "https://github.com/paritytech/substrate" }
sc-chain-spec = { git = "https://github.com/paritytech/substrate" }
sc-transaction-pool = { git = "https://github.com/paritytech/substrate" }
sc-network = { git = "https://github.com/paritytech/substrate" }
sc-offchain = { git = "https://github.com/paritytech/substrate" }
sc-consensus-babe = { git = "https://github.com/paritytech/substrate" }
sc-finality-grandpa = { git = "https://github.com/paritytech/substrate" }
sc-basic-authorship = { git = "https://github.com/paritytech/substrate" }
sc-authority-discovery = { git = "https://github.com/paritytech/substrate" }
sc-service = { git = "https://github.com/paritytech/substrate", default-features = false }
sc-telemetry = { git = "https://github.com/paritytech/substrate" }
sc-keystore = { git = "https://github.com/paritytech/substrate" }

# frame dependencies
pallet-im-online = { git = "https://github.com/paritytech/substrate" }
frame-benchmarking = { git = "https://github.com/paritytech/substrate", optional = true }
frame-system-rpc-runtime-api = { git = "https://github.com/paritytech/substrate" }
pallet-transaction-payment-rpc-runtime-api = { git = "https://github.com/paritytech/substrate" }

# cumulus dependencies
#cumulus-consensus = { git = "https://github.com/paritytech/cumulus" }
#cumulus-collator = { git = "https://github.com/paritytech/cumulus" }

# polkadot dependencies
#polkadot-primitives = { git = "https://github.com/paritytech/polkadot" }
#polkadot-collator = { git = "https://github.com/paritytech/polkadot" }
#polkadot-service = { git = "https://github.com/paritytech/polkadot" }
#polkadot-cli = { git = "https://github.com/paritytech/polkadot" }

# node-specific dependencies
robonomics-runtime = { path = "../robonomics-runtime" }
ipci-runtime = { path = "../ipci-runtime" }
sc-executor = { git = "https://github.com/paritytech/substrate"  }
sc-rpc = { git = "https://github.com/paritytech/substrate" }

# CLI-specific dependencies
sc-cli = { git = "https://github.com/paritytech/substrate", optional = true }
frame-benchmarking-cli = { git = "https://github.com/paritytech/substrate", optional = true }

# Browser bundle build support
wasm-bindgen = { version = "0.2.57", optional = true }
wasm-bindgen-futures = { version = "0.4.7", optional = true }
browser-utils = { package = "substrate-browser-utils", git = "https://github.com/paritytech/substrate", optional = true }

# Robonomics-specific dependencies
rosrust = { version = "0.9.2", optional = true }
substrate-ros-api = { path = "../../../substrate-ros/api", optional = true }
robonomics-ros-api = { path = "../../../robonomics/ros-api", optional = true }
robonomics-protocol = { path = "../../../robonomics/protocol", optional = true }

[build-dependencies]
sc-cli = { git = "https://github.com/paritytech/substrate", optional = true }
frame-benchmarking-cli = { git = "https://github.com/paritytech/substrate", optional = true }
robonomics-protocol = { path = "../../../robonomics/protocol", optional = true }
substrate-build-script-utils = { git = "https://github.com/paritytech/substrate" }
vergen = { version = "3.0.4", optional = true }
structopt = { version = "0.3.8", optional = true }

[features]
default = ["wasmtime"]

## Enable Wasmtime virtual machine.
wasmtime = [
    "sc-service/wasmtime",
    "sc-cli/wasmtime",
    "cli",
]

## Enable Console Line Interface basic features.
cli = [
    "sc-cli",
    "vergen",
    "structopt",
    "sc-service/rocksdb",
    "robonomics-protocol",
]

## Enable browser bundle features.
browser = [
    "wasm-bindgen",
    "wasm-bindgen-futures",
    "browser-utils",
]

## Enable ROS integration: exports to ROS topics and services for Robonomics communication.
# To build with it install ROS (http://wiki.ros.org/melodic/Installation) before.
# It also require roscore service to be launched.
ros = [
    "rosrust",
    "substrate-ros-api",
    "robonomics-ros-api",
]

## Enable runtime benchmarking support.
runtime-benchmarks = [
    "robonomics-runtime/runtime-benchmarks",
    "ipci-runtime/runtime-benchmarks",
    "frame-benchmarking-cli",
    "frame-benchmarking",
]<|MERGE_RESOLUTION|>--- conflicted
+++ resolved
@@ -23,11 +23,7 @@
 
 [dependencies]
 # third-party dependencies
-<<<<<<< HEAD
-futures = { version = "0.3", features = ["compat"] }
-=======
 futures = { version = "0.3" }
->>>>>>> 25c96380
 serde = { version = "1.0", features = ["derive"]}
 codec = { package = "parity-scale-codec", version = "1.3" }
 hex-literal = "0.2"
