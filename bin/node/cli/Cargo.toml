[package]
name = "node-cli"
version = "0.17.0"
authors = ["Airalab <research@aira.life>"]
description = "Robonomics node implementation in Rust & Substrate."
build = "build.rs"
edition = "2018"
license = "Apache-2.0"
homepage = "https://robonomics.network"
repository = "https://github.com/airalab/robonomics" 
default-run = "robonomics"

[badges]
maintenance = { status = "actively-developed" }
is-it-maintained-issue-resolution = { repository = "airalab/robonomics" }
is-it-maintained-open-issues = { repository = "airalab/robonomics" }

[package.metadata.wasm-pack.profile.release]
# `wasm-opt` has some problems on linux, see
# https://github.com/rustwasm/wasm-pack/issues/781 etc.
wasm-opt = false

[[bin]]
name = "robonomics"
path = "bin/main.rs"
required-features = ["cli"]

[lib]
crate-type = ["cdylib", "rlib"]

[dependencies]
# third-party dependencies
futures = { version = "0.3" }
serde = { version = "1.0", features = ["derive"]}
codec = { package = "parity-scale-codec", version = "1.3" }
hex-literal = "0.2"
serde_json = "1.0"
log = "0.4"
structopt = { version = "0.3.8", optional = true }
jsonrpc-core = "13.2.0"

# primitives
node-primitives = { git = "https://github.com/paritytech/substrate", branch = "cumulus-branch", default-features = false }
sp-authority-discovery = { git = "https://github.com/paritytech/substrate", branch = "cumulus-branch" }
sp-consensus-babe = { git = "https://github.com/paritytech/substrate", branch = "cumulus-branch" }
sp-finality-grandpa = { git = "https://github.com/paritytech/substrate", branch = "cumulus-branch" }
sp-api = { git = "https://github.com/paritytech/substrate", branch = "cumulus-branch" }
sp-core = { git = "https://github.com/paritytech/substrate", branch = "cumulus-branch" }
sp-session = { git = "https://github.com/paritytech/substrate", branch = "cumulus-branch" }
sp-runtime = { git = "https://github.com/paritytech/substrate", branch = "cumulus-branch" }
sp-offchain = { git = "https://github.com/paritytech/substrate", branch = "cumulus-branch" }
sp-consensus = { git = "https://github.com/paritytech/substrate", branch = "cumulus-branch" }
sp-inherents = { git = "https://github.com/paritytech/substrate", branch = "cumulus-branch" }
sp-blockchain = { git = "https://github.com/paritytech/substrate", branch = "cumulus-branch" }
sp-block-builder = { git = "https://github.com/paritytech/substrate", branch = "cumulus-branch" }
sp-transaction-pool = { git = "https://github.com/paritytech/substrate", branch = "cumulus-branch" }

# client dependencies
sc-client = { git = "https://github.com/paritytech/substrate", branch = "cumulus-branch" }
sc-client-db = { git = "https://github.com/paritytech/substrate", branch = "cumulus-branch" }
sc-client-api = { git = "https://github.com/paritytech/substrate", branch = "cumulus-branch" }
sc-chain-spec = { git = "https://github.com/paritytech/substrate", branch = "cumulus-branch" }
sc-transaction-pool = { git = "https://github.com/paritytech/substrate", branch = "cumulus-branch" }
sc-network = { git = "https://github.com/paritytech/substrate", branch = "cumulus-branch" }
sc-offchain = { git = "https://github.com/paritytech/substrate", branch = "cumulus-branch" }
sc-consensus-babe = { git = "https://github.com/paritytech/substrate", branch = "cumulus-branch" }
sc-finality-grandpa = { git = "https://github.com/paritytech/substrate", branch = "cumulus-branch" }
sc-basic-authorship = { git = "https://github.com/paritytech/substrate", branch = "cumulus-branch" }
sc-authority-discovery = { git = "https://github.com/paritytech/substrate", branch = "cumulus-branch" }
sc-service = { git = "https://github.com/paritytech/substrate", branch = "cumulus-branch", default-features = false }
sc-telemetry = { git = "https://github.com/paritytech/substrate", branch = "cumulus-branch" }
sc-keystore = { git = "https://github.com/paritytech/substrate", branch = "cumulus-branch" }

# frame dependencies
pallet-im-online = { git = "https://github.com/paritytech/substrate", branch = "cumulus-branch" }
frame-benchmarking = { git = "https://github.com/paritytech/substrate", branch = "cumulus-branch", optional = true }
frame-system-rpc-runtime-api = { git = "https://github.com/paritytech/substrate", branch = "cumulus-branch" }
pallet-transaction-payment-rpc-runtime-api = { git = "https://github.com/paritytech/substrate", branch = "cumulus-branch" }

# cumulus dependencies
#cumulus-consensus = { git = "https://github.com/paritytech/cumulus" }
#cumulus-collator = { git = "https://github.com/paritytech/cumulus" }

# polkadot dependencies
#polkadot-primitives = { git = "https://github.com/paritytech/polkadot" }
#polkadot-collator = { git = "https://github.com/paritytech/polkadot" }
#polkadot-service = { git = "https://github.com/paritytech/polkadot" }
#polkadot-cli = { git = "https://github.com/paritytech/polkadot" }

# node-specific dependencies
robonomics-runtime = { path = "../robonomics-runtime" }
ipci-runtime = { path = "../ipci-runtime" }
sc-executor = { git = "https://github.com/paritytech/substrate", branch = "cumulus-branch"  }
sc-rpc = { git = "https://github.com/paritytech/substrate", branch = "cumulus-branch" }

# CLI-specific dependencies
sc-cli = { git = "https://github.com/paritytech/substrate", branch = "cumulus-branch", optional = true }
frame-benchmarking-cli = { git = "https://github.com/paritytech/substrate", branch = "cumulus-branch", optional = true }

# Browser bundle build support
wasm-bindgen = { version = "0.2.57", optional = true }
wasm-bindgen-futures = { version = "0.4.7", optional = true }
browser-utils = { package = "substrate-browser-utils", git = "https://github.com/paritytech/substrate", branch = "cumulus-branch", optional = true }

# Robonomics-specific dependencies
rosrust = { version = "0.9", optional = true }
substrate-ros-api = { path = "../../../substrate-ros/api", optional = true }
robonomics-ros-api = { path = "../../../robonomics/ros-api", optional = true }
robonomics-protocol = { path = "../../../robonomics/protocol", optional = true }

[build-dependencies]
<<<<<<< HEAD
sc-cli = { git = "https://github.com/paritytech/substrate", branch = "cumulus-branch", optional = true }
frame-benchmarking-cli = { git = "https://github.com/paritytech/substrate", branch = "cumulus-branch", optional = true }
robonomics-protocol = { path = "../../../robonomics/protocol", optional = true }
substrate-build-script-utils = { git = "https://github.com/paritytech/substrate", branch = "cumulus-branch" }
=======
ipci-runtime = { path = "../ipci-runtime" }
robonomics-runtime = { path = "../robonomics-runtime" }
robonomics-protocol = { path = "../../../robonomics/protocol", optional = true }
sc-cli = { git = "https://github.com/paritytech/substrate", optional = true }
frame-benchmarking-cli = { git = "https://github.com/paritytech/substrate", optional = true }
substrate-build-script-utils = { git = "https://github.com/paritytech/substrate" }
>>>>>>> 394ed6e2
vergen = { version = "3.0.4", optional = true }
structopt = { version = "0.3.8", optional = true }
platforms = { version = "0.2.1", optional = true }

[features]
default = ["wasmtime"]

## Enable Wasmtime virtual machine.
wasmtime = [
    "sc-service/wasmtime",
    "sc-cli/wasmtime",
    "cli",
]

## Enable Console Line Interface basic features.
cli = [
    "sc-cli",
    "vergen",
    "structopt",
    "platforms",
    "sc-service/rocksdb",
    "robonomics-protocol/cli",
]

## Enable browser bundle features.
browser = [
    "wasm-bindgen",
    "wasm-bindgen-futures",
    "browser-utils",
]

## Enable ROS integration: exports to ROS topics and services for Robonomics communication.
# To build with it install ROS (http://wiki.ros.org/melodic/Installation) before.
# It also require roscore service to be launched.
ros = [
    "rosrust",
    "substrate-ros-api",
    "robonomics-ros-api",
]

## Enable runtime benchmarking support.
runtime-benchmarks = [
    "robonomics-runtime/runtime-benchmarks",
    "ipci-runtime/runtime-benchmarks",
    "frame-benchmarking-cli",
    "frame-benchmarking",
]<|MERGE_RESOLUTION|>--- conflicted
+++ resolved
@@ -78,14 +78,14 @@
 pallet-transaction-payment-rpc-runtime-api = { git = "https://github.com/paritytech/substrate", branch = "cumulus-branch" }
 
 # cumulus dependencies
-#cumulus-consensus = { git = "https://github.com/paritytech/cumulus" }
-#cumulus-collator = { git = "https://github.com/paritytech/cumulus" }
+cumulus-consensus = { git = "https://github.com/paritytech/cumulus" }
+cumulus-collator = { git = "https://github.com/paritytech/cumulus" }
 
 # polkadot dependencies
-#polkadot-primitives = { git = "https://github.com/paritytech/polkadot" }
-#polkadot-collator = { git = "https://github.com/paritytech/polkadot" }
-#polkadot-service = { git = "https://github.com/paritytech/polkadot" }
-#polkadot-cli = { git = "https://github.com/paritytech/polkadot" }
+polkadot-primitives = { git = "https://github.com/paritytech/polkadot" }
+polkadot-collator = { git = "https://github.com/paritytech/polkadot" }
+polkadot-service = { git = "https://github.com/paritytech/polkadot" }
+polkadot-cli = { git = "https://github.com/paritytech/polkadot" }
 
 # node-specific dependencies
 robonomics-runtime = { path = "../robonomics-runtime" }
@@ -109,19 +109,12 @@
 robonomics-protocol = { path = "../../../robonomics/protocol", optional = true }
 
 [build-dependencies]
-<<<<<<< HEAD
-sc-cli = { git = "https://github.com/paritytech/substrate", branch = "cumulus-branch", optional = true }
-frame-benchmarking-cli = { git = "https://github.com/paritytech/substrate", branch = "cumulus-branch", optional = true }
-robonomics-protocol = { path = "../../../robonomics/protocol", optional = true }
-substrate-build-script-utils = { git = "https://github.com/paritytech/substrate", branch = "cumulus-branch" }
-=======
 ipci-runtime = { path = "../ipci-runtime" }
 robonomics-runtime = { path = "../robonomics-runtime" }
 robonomics-protocol = { path = "../../../robonomics/protocol", optional = true }
-sc-cli = { git = "https://github.com/paritytech/substrate", optional = true }
-frame-benchmarking-cli = { git = "https://github.com/paritytech/substrate", optional = true }
-substrate-build-script-utils = { git = "https://github.com/paritytech/substrate" }
->>>>>>> 394ed6e2
+sc-cli = { git = "https://github.com/paritytech/substrate", branch = "cumulus-branch", optional = true }
+frame-benchmarking-cli = { git = "https://github.com/paritytech/substrate", branch = "cumulus-branch", optional = true }
+substrate-build-script-utils = { git = "https://github.com/paritytech/substrate", branch = "cumulus-branch" }
 vergen = { version = "3.0.4", optional = true }
 structopt = { version = "0.3.8", optional = true }
 platforms = { version = "0.2.1", optional = true }
