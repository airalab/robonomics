--- conflicted
+++ resolved
@@ -621,19 +621,7 @@
             let mut batches = Vec::<BenchmarkBatch>::new();
             let params = (&config, &whitelist);
 
-            // add_benchmark!(params, batches, pallet_babe, Babe);
             add_benchmark!(params, batches, pallet_balances, Balances);
-<<<<<<< HEAD
-            // add_benchmark!(params, batches, pallet_grandpa, Grandpa);
-            // add_benchmark!(params, batches, frame_system, SystemBench::<Runtime>);
-            // add_benchmark!(params, batches, pallet_timestamp, Timestamp);
-
-            // add_benchmark!(params, batches, pallet_robonomics_digital_twin, DigitalTwin);
-            add_benchmark!(params, batches, pallet_robonomics_datalog, Datalog);
-            // add_benchmark!(params, batches, pallet_robonomics_launch, Launch);
-            // add_benchmark!(params, batches, pallet_robonomics_rws, RWS);
-=======
-            add_benchmark!(params, batches, pallet_grandpa, Grandpa);
             add_benchmark!(params, batches, frame_system, SystemBench::<Runtime>);
             add_benchmark!(params, batches, pallet_timestamp, Timestamp);
             add_benchmark!(params, batches, pallet_robonomics_datalog, Datalog);
@@ -642,7 +630,6 @@
             add_benchmark!(params, batches, pallet_robonomics_launch, Launch);
             add_benchmark!(params, batches, pallet_robonomics_rws, RWS);
             */
->>>>>>> af3f9909
 
             if batches.is_empty() { return Err("Benchmark not found for this pallet.".into()) }
             Ok(batches)
