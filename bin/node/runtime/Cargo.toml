[package]
name = "node-runtime"
version = "0.29.1"
authors = ["Airalab <research@aira.life>"]
edition = "2018"
build = "build.rs"

[dependencies]
# third-party dependencies
serde = { version = "1.0.106", features = ["derive"], optional = true }
codec = { package = "parity-scale-codec", version = "2.0", default-features = false, features = ["derive"] }
hex-literal = { version = "0.2", optional = true }

# primitives
node-primitives = { path = "../primitives", default-features = false }
sp-api = { git = "https://github.com/paritytech/substrate", branch = "polkadot-v0.9.3", default-features = false }
sp-block-builder = { git = "https://github.com/paritytech/substrate", branch = "polkadot-v0.9.3", default-features = false }
sp-consensus-babe = { git = "https://github.com/paritytech/substrate", branch = "polkadot-v0.9.3", default-features = false }
sp-core = { git = "https://github.com/paritytech/substrate", branch = "polkadot-v0.9.3", default-features = false }
sp-inherents = { git = "https://github.com/paritytech/substrate", branch = "polkadot-v0.9.3", default-features = false }
sp-offchain = { git = "https://github.com/paritytech/substrate", branch = "polkadot-v0.9.3", default-features = false }
sp-runtime = { git = "https://github.com/paritytech/substrate", branch = "polkadot-v0.9.3", default-features = false }
sp-session = { git = "https://github.com/paritytech/substrate", branch = "polkadot-v0.9.3", default-features = false }
sp-std = { git = "https://github.com/paritytech/substrate", branch = "polkadot-v0.9.3", default-features = false }
sp-transaction-pool = { git = "https://github.com/paritytech/substrate", branch = "polkadot-v0.9.3", default-features = false }
sp-version = { git = "https://github.com/paritytech/substrate", branch = "polkadot-v0.9.3", default-features = false }

# frame dependencies
pallet-babe = { git = "https://github.com/paritytech/substrate", branch = "polkadot-v0.9.3", default-features = false }
pallet-balances = { git = "https://github.com/paritytech/substrate", branch = "polkadot-v0.9.3", default-features = false }
frame-executive = { git = "https://github.com/paritytech/substrate", branch = "polkadot-v0.9.3", default-features = false }
pallet-grandpa = { git = "https://github.com/paritytech/substrate", branch = "polkadot-v0.9.3", default-features = false }
pallet-sudo = { git = "https://github.com/paritytech/substrate", branch = "polkadot-v0.9.3", default-features = false }
frame-support = { git = "https://github.com/paritytech/substrate", branch = "polkadot-v0.9.3", default-features = false }
frame-benchmarking = { git = "https://github.com/paritytech/substrate", branch = "polkadot-v0.9.3", default-features = false, optional = true }
frame-system = { git = "https://github.com/paritytech/substrate", branch = "polkadot-v0.9.3", default-features = false }
frame-system-rpc-runtime-api = { git = "https://github.com/paritytech/substrate", branch = "polkadot-v0.9.3", default-features = false }
frame-system-benchmarking = { git = "https://github.com/paritytech/substrate", branch = "polkadot-v0.9.3", default-features = false, optional = true }
pallet-utility = { git = "https://github.com/paritytech/substrate", branch = "polkadot-v0.9.3", default-features = false }
pallet-timestamp = { git = "https://github.com/paritytech/substrate", branch = "polkadot-v0.9.3", default-features = false }
pallet-transaction-payment = { git = "https://github.com/paritytech/substrate", branch = "polkadot-v0.9.3", default-features = false }
pallet-transaction-payment-rpc-runtime-api = { git = "https://github.com/paritytech/substrate", branch = "polkadot-v0.9.3", default-features = false }
pallet-robonomics-rws = { path = "../../../robonomics/frame/rws", default-features = false }
pallet-robonomics-launch = { path = "../../../robonomics/frame/launch", default-features = false }
pallet-robonomics-datalog = { path = "../../../robonomics/frame/datalog", default-features = false }
pallet-robonomics-liability = { path = "../../../robonomics/frame/liability", default-features = false }
pallet-robonomics-digital-twin = { path = "../../../robonomics/frame/digital-twin", default-features = false }

[build-dependencies]
substrate-wasm-builder = { git = "https://github.com/paritytech/substrate", branch = "polkadot-v0.9.3" }

[features]
default = ["std"]
std = [
    "codec/std",
    "sp-consensus-babe/std",
    "pallet-babe/std",
    "pallet-balances/std",
    "sp-api/std",
    "frame-executive/std",
    "pallet-grandpa/std",
    "node-primitives/std",
    "sp-offchain/std",
    "sp-core/std",
    "sp-std/std",
    "serde",
    "sp-runtime/std",
    "pallet-sudo/std",
    "frame-support/std",
    "frame-benchmarking/std",
    "frame-system/std",
    "frame-system-rpc-runtime-api/std",
    "pallet-timestamp/std",
    "pallet-transaction-payment/std",
    "pallet-transaction-payment-rpc-runtime-api/std",
    "sp-version/std",
    "sp-block-builder/std",
    "sp-transaction-pool/std",
    "sp-inherents/std",
    "pallet-robonomics-rws/std",
    "pallet-robonomics-launch/std",
    "pallet-robonomics-datalog/std",
    "pallet-robonomics-liability/std",
    "pallet-robonomics-digital-twin/std",
]
runtime-benchmarks = [
    "frame-benchmarking",

    # "frame-support/runtime-benchmarks",
    # "frame-system/runtime-benchmarks",
    "sp-runtime/runtime-benchmarks",

    # "pallet-babe/runtime-benchmarks",
    "pallet-balances/runtime-benchmarks",
<<<<<<< HEAD
    "pallet-robonomics-datalog/runtime-benchmarks",
    # "pallet-grandpa/runtime-benchmarks",
    # "pallet-timestamp/runtime-benchmarks",
=======
    "pallet-grandpa/runtime-benchmarks",
    "pallet-timestamp/runtime-benchmarks",
    "pallet-robonomics-datalog/runtime-benchmarks",
>>>>>>> af3f9909
    "frame-system-benchmarking",
    "hex-literal",
]<|MERGE_RESOLUTION|>--- conflicted
+++ resolved
@@ -90,17 +90,9 @@
     # "frame-system/runtime-benchmarks",
     "sp-runtime/runtime-benchmarks",
 
-    # "pallet-babe/runtime-benchmarks",
     "pallet-balances/runtime-benchmarks",
-<<<<<<< HEAD
-    "pallet-robonomics-datalog/runtime-benchmarks",
-    # "pallet-grandpa/runtime-benchmarks",
-    # "pallet-timestamp/runtime-benchmarks",
-=======
-    "pallet-grandpa/runtime-benchmarks",
     "pallet-timestamp/runtime-benchmarks",
     "pallet-robonomics-datalog/runtime-benchmarks",
->>>>>>> af3f9909
     "frame-system-benchmarking",
     "hex-literal",
 ]