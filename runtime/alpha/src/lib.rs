///////////////////////////////////////////////////////////////////////////////
//
//  Copyright 2018-2021 Robonomics Network <research@robonomics.network>
//
//  Licensed under the Apache License, Version 2.0 (the "License");
//  you may not use this file except in compliance with the License.
//  You may obtain a copy of the License at
//
//      http://www.apache.org/licenses/LICENSE-2.0
//
//  Unless required by applicable law or agreed to in writing, software
//  distributed under the License is distributed on an "AS IS" BASIS,
//  WITHOUT WARRANTIES OR CONDITIONS OF ANY KIND, either express or implied.
//  See the License for the specific language governing permissions and
//  limitations under the License.
//
///////////////////////////////////////////////////////////////////////////////
//! The Robonomics runtime. This can be compiled with `#[no_std]`, ready for Wasm.
#![cfg_attr(not(feature = "std"), no_std)]
// `construct_runtime!` does a lot of recursion and requires us to increase the limit to 256.
#![recursion_limit = "256"]

// Make the WASM binary available.
#[cfg(feature = "std")]
include!(concat!(env!("OUT_DIR"), "/wasm_binary.rs"));

#[cfg(feature = "std")]
/// Wasm binary unwrapped. If built with `BUILD_DUMMY_WASM_BINARY`, the function panics.
pub fn wasm_binary_unwrap() -> &'static [u8] {
    WASM_BINARY.expect(
        "Development wasm binary is not available. This means the client is \
                        built with `BUILD_DUMMY_WASM_BINARY` flag and it is only usable for \
                        production chains. Please rebuild with the flag disabled.",
    )
}

pub mod constants;

use frame_support::{
    construct_runtime, parameter_types,
    traits::{Contains, Currency, Imbalance, OnUnbalanced},
    weights::{
        constants::{BlockExecutionWeight, ExtrinsicBaseWeight, RocksDbWeight, WEIGHT_PER_SECOND},
        ConstantMultiplier, DispatchClass, Weight, WeightToFeeCoefficient, WeightToFeeCoefficients,
        WeightToFeePolynomial,
    },
};
use frame_system::{
    limits::{BlockLength, BlockWeights},
    EnsureRoot,
};
use pallet_transaction_payment::{Multiplier, TargetedFeeAdjustment};
use pallet_transaction_payment_rpc_runtime_api::{FeeDetails, RuntimeDispatchInfo};
use robonomics_primitives::{
    AccountId, AssetId, Balance, BlockNumber, Hash, Index, Moment, Signature,
};
use sp_api::impl_runtime_apis;
use sp_core::{crypto::KeyTypeId, OpaqueMetadata, H256};
use sp_runtime::{
    create_runtime_str, generic, impl_opaque_keys,
    traits::{AccountIdLookup, BlakeTwo256, Block as BlockT},
    transaction_validity::{TransactionSource, TransactionValidity},
    FixedPointNumber, Perbill, Perquintill,
};
use sp_std::prelude::*;
#[cfg(feature = "std")]
use sp_version::NativeVersion;
use sp_version::RuntimeVersion;

use constants::{currency::*, time::*};

mod xcm_config;

/// Standalone runtime version.
#[sp_version::runtime_version]
pub const VERSION: RuntimeVersion = RuntimeVersion {
    spec_name: create_runtime_str!("robonomics-alpha"),
    impl_name: create_runtime_str!("robonomics-airalab"),
    authoring_version: 1,
<<<<<<< HEAD
    spec_version: 10,
=======
    spec_version: 11,
>>>>>>> 84120838
    impl_version: 0,
    apis: RUNTIME_API_VERSIONS,
    transaction_version: 1,
    state_version: 1,
};

/// The version infromation used to identify this runtime when compiled natively.
#[cfg(feature = "std")]
pub fn native_version() -> NativeVersion {
    NativeVersion {
        runtime_version: VERSION,
        can_author_with: Default::default(),
    }
}

impl_opaque_keys! {
    pub struct SessionKeys {
    }
}

type NegativeImbalance = <Balances as Currency<AccountId>>::NegativeImbalance;

pub struct DealWithFees;
impl OnUnbalanced<NegativeImbalance> for DealWithFees {
    fn on_unbalanceds<B>(mut fees_then_tips: impl Iterator<Item = NegativeImbalance>) {
        if let Some(mut fees) = fees_then_tips.next() {
            if let Some(tips) = fees_then_tips.next() {
                tips.merge_into(&mut fees);
            }
            Lighthouse::on_unbalanced(fees)
        }
    }
}

/// We assume that ~10% of the block weight is consumed by `on_initalize` handlers.
/// This is used to limit the maximal weight of a single extrinsic.
const AVERAGE_ON_INITIALIZE_RATIO: Perbill = Perbill::from_percent(10);
/// We allow `Normal` extrinsics to fill up the block up to 75%, the rest can be used
/// by  Operational  extrinsics.
const NORMAL_DISPATCH_RATIO: Perbill = Perbill::from_percent(75);
/// We allow for 0.5 seconds of compute with a 12 second average block time.
const MAXIMUM_BLOCK_WEIGHT: Weight = WEIGHT_PER_SECOND / 2;

parameter_types! {
    pub const BlockHashCount: BlockNumber = 2400;
    pub const Version: RuntimeVersion = VERSION;
    pub RuntimeBlockLength: BlockLength =
        BlockLength::max_with_normal_ratio(5 * 1024 * 1024, NORMAL_DISPATCH_RATIO);
    pub RuntimeBlockWeights: BlockWeights = BlockWeights::builder()
        .base_block(BlockExecutionWeight::get())
        .for_class(DispatchClass::all(), |weights| {
            weights.base_extrinsic = ExtrinsicBaseWeight::get();
        })
        .for_class(DispatchClass::Normal, |weights| {
            weights.max_total = Some(NORMAL_DISPATCH_RATIO * MAXIMUM_BLOCK_WEIGHT);
        })
        .for_class(DispatchClass::Operational, |weights| {
            weights.max_total = Some(MAXIMUM_BLOCK_WEIGHT);
            // Operational transactions have some extra reserved space, so that they
            // are included even if block reached `MAXIMUM_BLOCK_WEIGHT`.
            weights.reserved = Some(
                MAXIMUM_BLOCK_WEIGHT - NORMAL_DISPATCH_RATIO * MAXIMUM_BLOCK_WEIGHT
            );
        })
        .avg_block_initialization(AVERAGE_ON_INITIALIZE_RATIO)
        .build_or_panic();
    pub SS58Prefix: u8 = 32;
}

pub struct BaseFilter;
impl Contains<Call> for BaseFilter {
    fn contains(call: &Call) -> bool {
        match call {
            // Filter permissionless assets creation
            Call::Assets(method) => match method {
                pallet_assets::Call::create { id, .. } => *id < AssetId::max_value() / 2,
                pallet_assets::Call::destroy { id, .. } => *id < AssetId::max_value() / 2,
                _ => true,
            },
            // These modules are not allowed to be called by transactions:
            // Other modules should works:
            _ => true,
        }
    }
}

impl frame_system::Config for Runtime {
    type Call = Call;
    type BaseCallFilter = BaseFilter;
    type BlockWeights = RuntimeBlockWeights;
    type BlockLength = RuntimeBlockLength;
    type Version = Version;
    type AccountId = AccountId;
    type Lookup = AccountIdLookup<AccountId, ()>;
    type Index = Index;
    type BlockNumber = BlockNumber;
    type Hash = Hash;
    type Hashing = BlakeTwo256;
    type Header = generic::Header<BlockNumber, BlakeTwo256>;
    type Event = Event;
    type Origin = Origin;
    type DbWeight = RocksDbWeight;
    type BlockHashCount = BlockHashCount;
    type PalletInfo = PalletInfo;
    type AccountData = pallet_balances::AccountData<Balance>;
    type OnNewAccount = ();
    type OnKilledAccount = ();
    type SystemWeightInfo = ();
    type SS58Prefix = SS58Prefix;
    type OnSetCode = cumulus_pallet_parachain_system::ParachainSetCode<Self>;
    type MaxConsumers = frame_support::traits::ConstU32<16>;
}

impl pallet_utility::Config for Runtime {
    type Call = Call;
    type Event = Event;
    type PalletsOrigin = OriginCaller;
    type WeightInfo = ();
}

parameter_types! {
    pub const MinimumPeriod: Moment = MILLISECS_PER_BLOCK / 2;
}

impl pallet_timestamp::Config for Runtime {
    type Moment = Moment;
    type OnTimestampSet = ();
    type MinimumPeriod = MinimumPeriod;
    type WeightInfo = ();
}

parameter_types! {
    pub const ExistentialDeposit: Balance = 1 * COASE;
    // For weight estimation, we assume that the most locks on an individual account will be 50.
    // This number may need to be adjusted in the future if this assumption no longer holds true.
    pub const MaxLocks: u32 = 50;
    pub const MaxReserves: u32 = 50;
}

impl pallet_balances::Config for Runtime {
    type Balance = Balance;
    type DustRemoval = ();
    type Event = Event;
    type MaxLocks = MaxLocks;
    type MaxReserves = MaxReserves;
    type ReserveIdentifier = [u8; 8];
    type ExistentialDeposit = ExistentialDeposit;
    type AccountStore = frame_system::Pallet<Runtime>;
    type WeightInfo = ();
}

parameter_types! {
    pub const TransactionByteFee: Balance = 100 * COASE;
    pub const TargetBlockFullness: Perquintill = Perquintill::from_percent(25);
    pub AdjustmentVariable: Multiplier = Multiplier::saturating_from_rational(1, 100_000);
    pub MinimumMultiplier: Multiplier = Multiplier::saturating_from_rational(1, 1_000_000_000u128);
    pub OperationalFeeMultiplier: u8 = 5;
}

/// Handles converting a weight scalar to a fee value, based on the scale and granularity of the
/// node's balance type.
///
/// This should typically create a mapping between the following ranges:
///   - [0, MAXIMUM_BLOCK_WEIGHT]
///   - [Balance::min, Balance::max]
///
/// Yet, it can be used for any other sort of change to weight-fee. Some examples being:
///   - Setting it to `0` will essentially disable the weight fee.
///   - Setting it to `1` will cause the literal `#[weight = x]` values to be charged.
pub struct WeightToFee;
impl WeightToFeePolynomial for WeightToFee {
    type Balance = Balance;
    fn polynomial() -> WeightToFeeCoefficients<Self::Balance> {
        // extrinsic base weight (smallest non-zero weight) is mapped to 1/10 COASE:
        let p = COASE;
        let q = 10 * Balance::from(ExtrinsicBaseWeight::get());
        smallvec::smallvec![WeightToFeeCoefficient {
            degree: 1,
            negative: false,
            coeff_frac: Perbill::from_rational(p % q, q),
            coeff_integer: p / q,
        }]
    }
}

impl pallet_transaction_payment::Config for Runtime {
    type OnChargeTransaction = pallet_transaction_payment::CurrencyAdapter<Balances, DealWithFees>;
    type LengthToFee = ConstantMultiplier<Balance, TransactionByteFee>;
    type WeightToFee = WeightToFee;
    type FeeMultiplierUpdate =
        TargetedFeeAdjustment<Self, TargetBlockFullness, AdjustmentVariable, MinimumMultiplier>;
    type OperationalFeeMultiplier = OperationalFeeMultiplier;
    type Event = Event;
}

parameter_types! {
    pub const AssetDeposit: Balance = 10 * XRT; // 10 XRT deposit to create asset
    pub const AssetsStringLimit: u32 = 50;
    /// Key = 32 bytes, Value = 36 bytes (32+1+1+1+1)
    // https://github.com/paritytech/substrate/blob/069917b/frame/assets/src/lib.rs#L257L271
    pub const MetadataDepositBase: Balance = deposit(1, 68);
    pub const MetadataDepositPerByte: Balance = deposit(0, 1);
}

impl pallet_assets::Config for Runtime {
    type Event = Event;
    type Balance = Balance;
    type AssetId = AssetId;
    type Currency = Balances;
    type ForceOrigin = EnsureRoot<AccountId>;
    type AssetDeposit = AssetDeposit;
    type AssetAccountDeposit = frame_support::traits::ConstU128<XRT>;
    type MetadataDepositBase = MetadataDepositBase;
    type MetadataDepositPerByte = MetadataDepositPerByte;
    type ApprovalDeposit = ExistentialDeposit;
    type StringLimit = AssetsStringLimit;
    type Freezer = ();
    type Extra = ();
    type WeightInfo = ();
}

parameter_types! {
    // One storage item; key size is 32; value is size 4+4+16+32 bytes = 56 bytes.
    pub const DepositBase: Balance = deposit(1, 88);
    // Additional storage item size of 32 bytes.
    pub const DepositFactor: Balance = deposit(0, 32);
    pub const MaxSignatories: u16 = 100;
}

parameter_types! {
    pub const BasicDeposit: Balance = 10 * XRT;       // 258 bytes on-chain
    pub const FieldDeposit: Balance = 250 * COASE;    // 66 bytes on-chain
    pub const SubAccountDeposit: Balance = 2 * XRT;   // 53 bytes on-chain
    pub const MaxSubAccounts: u32 = 100;
    pub const MaxAdditionalFields: u32 = 100;
    pub const MaxRegistrars: u32 = 20;
}

impl pallet_identity::Config for Runtime {
    type Event = Event;
    type Currency = Balances;
    type BasicDeposit = BasicDeposit;
    type FieldDeposit = FieldDeposit;
    type SubAccountDeposit = SubAccountDeposit;
    type MaxSubAccounts = MaxSubAccounts;
    type MaxAdditionalFields = MaxAdditionalFields;
    type MaxRegistrars = MaxRegistrars;
    type Slashed = ();
    type ForceOrigin = EnsureRoot<<Self as frame_system::Config>::AccountId>;
    type RegistrarOrigin = EnsureRoot<<Self as frame_system::Config>::AccountId>;
    type WeightInfo = ();
}

impl pallet_sudo::Config for Runtime {
    type Event = Event;
    type Call = Call;
}

impl parachain_info::Config for Runtime {}

parameter_types! {
    pub const ReservedXcmpWeight: Weight = MAXIMUM_BLOCK_WEIGHT / 4;
    pub const ReservedDmpWeight: Weight = MAXIMUM_BLOCK_WEIGHT / 4;
}

impl cumulus_pallet_parachain_system::Config for Runtime {
    type Event = Event;
    type OnSystemEvent = ();
    type SelfParaId = parachain_info::Pallet<Runtime>;
    type OutboundXcmpMessageSource = XcmpQueue;
    type DmpMessageHandler = DmpQueue;
    type ReservedDmpWeight = ReservedDmpWeight;
    type XcmpMessageHandler = XcmpQueue;
    type ReservedXcmpWeight = ReservedXcmpWeight;
    type CheckAssociatedRelayNumber = cumulus_pallet_parachain_system::RelayNumberStrictlyIncreases;
}

parameter_types! {
    pub const WindowSize: u64 = 128;
    pub const MaximumMessageSize: usize = 512;
}

impl pallet_robonomics_datalog::Config for Runtime {
    type Time = Timestamp;
    type Record = Vec<u8>;
    type Event = Event;
    type WindowSize = WindowSize;
    type MaximumMessageSize = MaximumMessageSize;
    type WeightInfo = ();
}

impl pallet_robonomics_launch::Config for Runtime {
    type Parameter = H256;
    type Event = Event;
}

parameter_types! {
    pub const ReferenceCallWeight: Weight = 70_952_000;  // let it be transfer call weight
    pub const WeightLimit: Weight = Weight::max_value() / 2;
    pub const AuctionDuration: BlockNumber = 10;
    pub const AuctionCost: Balance = 200 * XRT;
    pub const MinimalBid: Balance = 1 * XRT;
}

impl pallet_robonomics_rws::Config for Runtime {
    type Call = Call;
    type Time = Timestamp;
    type Moment = Moment;
    type AuctionIndex = u32;
    type AuctionCurrency = Balances;
    type Event = Event;
    type ReferenceCallWeight = ReferenceCallWeight;
    type WeightLimit = WeightLimit;
    type AuctionDuration = AuctionDuration;
    type AuctionCost = AuctionCost;
    type MinimalBid = MinimalBid;
}

impl pallet_robonomics_digital_twin::Config for Runtime {
    type Event = Event;
}

impl pallet_robonomics_liability::Config for Runtime {
    type Agreement = pallet_robonomics_liability::SignedAgreement<
        pallet_robonomics_liability::technics::IPFS,
        pallet_robonomics_liability::economics::SimpleMarket<Self::AccountId, Balances>,
        Self::AccountId,
        sp_runtime::MultiSignature,
    >;
    type Report = pallet_robonomics_liability::SignedReport<
        Self::Index,
        Self::AccountId,
        sp_runtime::MultiSignature,
        pallet_robonomics_liability::technics::IPFS,
    >;
    type Event = Event;
}

parameter_types! {
    pub const BlockReward: Balance = 380_520;
}

impl pallet_robonomics_lighthouse::Config for Runtime {
    type Currency = Balances;
    type Event = Event;
    type BlockReward = BlockReward;
}

parameter_types! {
    pub const BondingDuration: BlockNumber = 7 * 24 * 60 * 5; // 7 days
    pub const StakeReward: Perbill = Perbill::from_parts(40);
    pub const BonusReward: Perbill = Perbill::from_parts(200);
}

impl pallet_robonomics_staking::Config for Runtime {
    type Currency = Balances;
    type Event = Event;
    type BondingDuration = BondingDuration;
    type StakeReward = StakeReward;
    type BonusReward = BonusReward;
    type OnBond = RWS;
}

construct_runtime! {
    pub enum Runtime where
        Block = Block,
        NodeBlock = robonomics_primitives::Block,
        UncheckedExtrinsic = UncheckedExtrinsic
    {
        // Basic stuff.
        System: frame_system,
        Utility: pallet_utility,
        Timestamp: pallet_timestamp,
        Identity: pallet_identity,
        Sudo: pallet_sudo,

        // Parachain systems.
        ParachainSystem: cumulus_pallet_parachain_system,
        ParachainInfo: parachain_info,

        // Native currency and accounts.
        Balances: pallet_balances,
        Assets: pallet_assets,
        TransactionPayment: pallet_transaction_payment,

        // Robonomics Network pallets.
        Datalog: pallet_robonomics_datalog,
        Launch: pallet_robonomics_launch,
        RWS: pallet_robonomics_rws,
        DigitalTwin: pallet_robonomics_digital_twin,
        Liability: pallet_robonomics_liability,
        Staking: pallet_robonomics_staking,
        Lighthouse: pallet_robonomics_lighthouse,

        // XCM helpers.
        XcmpQueue: cumulus_pallet_xcmp_queue,
        PolkadotXcm: pallet_xcm,
        CumulusXcm: cumulus_pallet_xcm,
        DmpQueue: cumulus_pallet_dmp_queue,
    }
}

/// The address format for describing accounts.
pub type Address = sp_runtime::MultiAddress<AccountId, ()>;

/// Block header type as expected by this runtime.
pub type Header = generic::Header<BlockNumber, BlakeTwo256>;

/// Block type as expected by this runtime.
pub type Block = generic::Block<Header, UncheckedExtrinsic>;

/// BlockId type as expected by this runtime.
pub type BlockId = generic::BlockId<Block>;

/// The SignedExtension to the basic transaction logic.
pub type SignedExtra = (
    frame_system::CheckSpecVersion<Runtime>,
    frame_system::CheckTxVersion<Runtime>,
    frame_system::CheckGenesis<Runtime>,
    frame_system::CheckEra<Runtime>,
    frame_system::CheckNonce<Runtime>,
    frame_system::CheckWeight<Runtime>,
    pallet_transaction_payment::ChargeTransactionPayment<Runtime>,
);

/// Unchecked extrinsic type as expected by this runtime.
pub type UncheckedExtrinsic = generic::UncheckedExtrinsic<Address, Call, Signature, SignedExtra>;

/// Extrinsic type that has already been checked.
pub type CheckedExtrinsic = generic::CheckedExtrinsic<AccountId, Call, SignedExtra>;

/// Executive: handles dispatch to the various modules.
pub type Executive = frame_executive::Executive<
    Runtime,
    Block,
    frame_system::ChainContext<Runtime>,
    Runtime,
    AllPalletsWithSystem,
>;

// Implement our runtime API endpoints. This is just a bunch of proxying.
impl_runtime_apis! {
    impl sp_api::Core<Block> for Runtime {
        fn version() -> RuntimeVersion {
            VERSION
        }

        fn execute_block(block: Block) {
            Executive::execute_block(block)
        }

        fn initialize_block(header: &<Block as BlockT>::Header) {
            Executive::initialize_block(header)
        }
    }

    impl sp_api::Metadata<Block> for Runtime {
        fn metadata() -> OpaqueMetadata {
            OpaqueMetadata::new(Runtime::metadata().into())
        }
    }

    impl sp_block_builder::BlockBuilder<Block> for Runtime {
        fn apply_extrinsic(extrinsic: <Block as BlockT>::Extrinsic) -> sp_runtime::ApplyExtrinsicResult {
            Executive::apply_extrinsic(extrinsic)
        }

        fn finalize_block() -> <Block as BlockT>::Header {
            Executive::finalize_block()
        }

        fn inherent_extrinsics(data: sp_inherents::InherentData) -> Vec<<Block as BlockT>::Extrinsic> {
            data.create_extrinsics()
        }

        fn check_inherents(block: Block, data: sp_inherents::InherentData) -> sp_inherents::CheckInherentsResult {
            data.check_extrinsics(&block)
        }
    }

    impl frame_system_rpc_runtime_api::AccountNonceApi<Block, AccountId, Index> for Runtime {
        fn account_nonce(account: AccountId) -> Index {
            System::account_nonce(account)
        }
    }

    impl pallet_transaction_payment_rpc_runtime_api::TransactionPaymentApi<
        Block,
        Balance,
    > for Runtime {
        fn query_info(uxt: <Block as BlockT>::Extrinsic, len: u32) -> RuntimeDispatchInfo<Balance> {
            TransactionPayment::query_info(uxt, len)
        }

        fn query_fee_details(uxt: <Block as BlockT>::Extrinsic, len: u32) -> FeeDetails<Balance> {
            TransactionPayment::query_fee_details(uxt, len)
        }
    }

    impl sp_transaction_pool::runtime_api::TaggedTransactionQueue<Block> for Runtime {
        fn validate_transaction(
            source: TransactionSource,
            tx: <Block as BlockT>::Extrinsic,
            block_hash: <Block as BlockT>::Hash,
        ) -> TransactionValidity {
            Executive::validate_transaction(source, tx, block_hash)
        }
    }

    impl sp_offchain::OffchainWorkerApi<Block> for Runtime {
        fn offchain_worker(header: &<Block as BlockT>::Header) {
            Executive::offchain_worker(header)
        }
    }

    impl sp_session::SessionKeys<Block> for Runtime {
        fn generate_session_keys(seed: Option<Vec<u8>>) -> Vec<u8> {
            SessionKeys::generate(seed)
        }

        fn decode_session_keys(
            encoded: Vec<u8>,
        ) -> Option<Vec<(Vec<u8>, KeyTypeId)>> {
            SessionKeys::decode_into_raw_public_keys(&encoded)
        }
    }

    impl cumulus_primitives_core::CollectCollationInfo<Block> for Runtime {
        fn collect_collation_info(header: &<Block as BlockT>::Header) -> cumulus_primitives_core::CollationInfo {
            ParachainSystem::collect_collation_info(header)
        }
    }
}

struct CheckInherents;

impl cumulus_pallet_parachain_system::CheckInherents<Block> for CheckInherents {
    fn check_inherents(
        _: &Block,
        _: &cumulus_pallet_parachain_system::RelayChainStateProof,
    ) -> sp_inherents::CheckInherentsResult {
        sp_inherents::CheckInherentsResult::new()
    }
}

cumulus_pallet_parachain_system::register_validate_block! {
    Runtime = Runtime,
    BlockExecutor = Executive,
    CheckInherents = CheckInherents
}<|MERGE_RESOLUTION|>--- conflicted
+++ resolved
@@ -77,11 +77,7 @@
     spec_name: create_runtime_str!("robonomics-alpha"),
     impl_name: create_runtime_str!("robonomics-airalab"),
     authoring_version: 1,
-<<<<<<< HEAD
-    spec_version: 10,
-=======
     spec_version: 11,
->>>>>>> 84120838
     impl_version: 0,
     apis: RUNTIME_API_VERSIONS,
     transaction_version: 1,
