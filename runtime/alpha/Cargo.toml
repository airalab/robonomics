--- conflicted
+++ resolved
@@ -58,30 +58,27 @@
 pallet-robonomics-staking = { path = "../../frame/staking", default-features = false }
 
 # cumulus dependencies
-<<<<<<< HEAD
-cumulus-pallet-parachain-system = { git = "https://github.com/paritytech/cumulus", branch = "polkadot-v0.9.15", default-features = false }
-cumulus-pallet-dmp-queue = { git = "https://github.com/paritytech/cumulus", branch = "polkadot-v0.9.15", default-features = false }
-cumulus-pallet-xcmp-queue = { git = "https://github.com/paritytech/cumulus", branch = "polkadot-v0.9.15", default-features = false }
-cumulus-pallet-xcm = { git = "https://github.com/paritytech/cumulus", branch = "polkadot-v0.9.15", default-features = false }
-cumulus-primitives-core = { git = "https://github.com/paritytech/cumulus", branch = "polkadot-v0.9.15", default-features = false }
-cumulus-primitives-utility = { git = "https://github.com/paritytech/cumulus", branch = "polkadot-v0.9.15", default-features = false }
-pallet-asset-tx-payment = { git = "https://github.com/paritytech/cumulus", branch = "polkadot-v0.9.15", default-features = false }
-parachain-info = { git = "https://github.com/paritytech/cumulus", branch = "polkadot-v0.9.15", default-features = false }
-=======
+cumulus-pallet-parachain-system = { git = "https://github.com/paritytech/cumulus", branch = "polkadot-v0.9.16", default-features = false }
+cumulus-pallet-dmp-queue = { git = "https://github.com/paritytech/cumulus", branch = "polkadot-v0.9.16", default-features = false }
+cumulus-pallet-xcmp-queue = { git = "https://github.com/paritytech/cumulus", branch = "polkadot-v0.9.16", default-features = false }
+cumulus-pallet-xcm = { git = "https://github.com/paritytech/cumulus", branch = "polkadot-v0.9.16", default-features = false }
+cumulus-primitives-core = { git = "https://github.com/paritytech/cumulus", branch = "polkadot-v0.9.16", default-features = false }
+cumulus-primitives-utility = { git = "https://github.com/paritytech/cumulus", branch = "polkadot-v0.9.16", default-features = false }
+pallet-asset-tx-payment = { git = "https://github.com/paritytech/cumulus", branch = "polkadot-v0.9.16", default-features = false }
+parachain-info = { git = "https://github.com/paritytech/cumulus", branch = "polkadot-v0.9.16", default-features = false }
 cumulus-pallet-parachain-system = { git = "https://github.com/paritytech/cumulus", branch = "polkadot-v0.9.16", default-features = false }
 cumulus-primitives-core = { git = "https://github.com/paritytech/cumulus", branch = "polkadot-v0.9.16", default-features = false }
 cumulus-primitives-utility = { git = "https://github.com/paritytech/cumulus", branch = "polkadot-v0.9.16", default-features = false }
 cumulus-ping = { git = "https://github.com/paritytech/cumulus", branch = "polkadot-v0.9.16", default-features = false }
 parachain-info = { git = "https://github.com/paritytech/cumulus", branch = "polkadot-v0.9.16", default-features = false }
->>>>>>> ea8a0c62
 
 # polkadot dependencies
-xcm = { git = "https://github.com/paritytech/polkadot", default-features = false, branch = "release-v0.9.15" }
-xcm-builder = { git = "https://github.com/paritytech/polkadot", default-features = false, branch = "release-v0.9.15" }
-xcm-executor = { git = "https://github.com/paritytech/polkadot", default-features = false, branch = "release-v0.9.15" }
-pallet-xcm = { git = "https://github.com/paritytech/polkadot", default-features = false, branch = "release-v0.9.15" }
-polkadot-parachain = { git = "https://github.com/paritytech/polkadot", default-features = false, branch = "release-v0.9.15" }
-polkadot-primitives = { git = 'https://github.com/paritytech/polkadot', default-features = false , branch = "release-v0.9.15" }
+xcm = { git = "https://github.com/paritytech/polkadot", default-features = false, branch = "release-v0.9.16" }
+xcm-builder = { git = "https://github.com/paritytech/polkadot", default-features = false, branch = "release-v0.9.16" }
+xcm-executor = { git = "https://github.com/paritytech/polkadot", default-features = false, branch = "release-v0.9.16" }
+pallet-xcm = { git = "https://github.com/paritytech/polkadot", default-features = false, branch = "release-v0.9.16" }
+polkadot-parachain = { git = "https://github.com/paritytech/polkadot", default-features = false, branch = "release-v0.9.16" }
+polkadot-primitives = { git = 'https://github.com/paritytech/polkadot', default-features = false , branch = "release-v0.9.16" }
 
 [build-dependencies]
 substrate-wasm-builder = { git = "https://github.com/paritytech/substrate", branch = "polkadot-v0.9.16" }
