///////////////////////////////////////////////////////////////////////////////
//
//  Copyright 2018-2025 Robonomics Network <research@robonomics.network>
//
//  Licensed under the Apache License, Version 2.0 (the "License");
//  you may not use this file except in compliance with the License.
//  You may obtain a copy of the License at
//
//      http://www.apache.org/licenses/LICENSE-2.0
//
//  Unless required by applicable law or agreed to in writing, software
//  distributed under the License is distributed on an "AS IS" BASIS,
//  WITHOUT WARRANTIES OR CONDITIONS OF ANY KIND, either express or implied.
//  See the License for the specific language governing permissions and
//  limitations under the License.
//
///////////////////////////////////////////////////////////////////////////////
//! Tests for pallet-robonomics-cps

use crate::{self as pallet_cps, *};
use frame_support::{assert_noop, assert_ok, derive_impl, parameter_types, BoundedVec};
use sp_runtime::BuildStorage;

type Block = frame_system::mocking::MockBlock<Runtime>;

frame_support::construct_runtime!(
    pub enum Runtime {
        System: frame_system,
        Cps: pallet_cps,
    }
);

#[derive_impl(frame_system::config_preludes::TestDefaultConfig)]
impl frame_system::Config for Runtime {
    type Block = Block;
    type AccountData = ();
}

parameter_types! {
    pub const MaxTreeDepth: u32 = 32;
    pub const MaxChildrenPerNode: u32 = 100;
    pub const MaxRootNodes: u32 = 100;
}

impl pallet_cps::Config for Runtime {
    type RuntimeEvent = RuntimeEvent;
    type MaxTreeDepth = MaxTreeDepth;
    type MaxChildrenPerNode = MaxChildrenPerNode;
    type MaxRootNodes = MaxRootNodes;
<<<<<<< HEAD
    type EncryptedData = pallet_cps::DefaultEncryptedData;
=======
    type OnPayloadSet = ();
>>>>>>> 645607ce
    type WeightInfo = ();
}

pub fn new_test_ext() -> sp_io::TestExternalities {
    let t = frame_system::GenesisConfig::<Runtime>::default()
        .build_storage()
        .unwrap();
    let mut ext = sp_io::TestExternalities::new(t);
    ext.execute_with(|| System::set_block_number(1));
    ext
}

#[test]
fn create_root_node_works() {
    new_test_ext().execute_with(|| {
        let account = 1u64;

        assert_ok!(Cps::create_node(
            RuntimeOrigin::signed(account),
            None,
            None,
            None
        ));

        assert_eq!(Cps::next_node_id(), NodeId(1));
        let node = Cps::nodes(NodeId(0)).unwrap();
        assert_eq!(node.parent, None);
        assert_eq!(node.owner, account);

        // Check indexes
        assert_eq!(Cps::root_nodes().len(), 1);
    });
}

#[test]
fn create_child_node_works() {
    new_test_ext().execute_with(|| {
        let account = 1u64;

        // Create parent
        assert_ok!(Cps::create_node(
            RuntimeOrigin::signed(account),
            None,
            None,
            None
        ));

        // Create child
        assert_ok!(Cps::create_node(
            RuntimeOrigin::signed(account),
            Some(NodeId(0)),
            None,
            None
        ));

        let child = Cps::nodes(NodeId(1)).unwrap();
        assert_eq!(child.parent, Some(NodeId(0)));
        assert_eq!(child.owner, account);

        // Check indexes
        assert_eq!(Cps::nodes_by_parent(NodeId(0)).len(), 1);
    });
}

#[test]
fn create_node_with_data_works() {
    new_test_ext().execute_with(|| {
        let account = 1u64;
        let meta = Some(NodeData::Plain(
            BoundedVec::try_from(vec![1, 2, 3]).unwrap(),
        ));
        let payload = Some(NodeData::Plain(
            BoundedVec::try_from(vec![4, 5, 6]).unwrap(),
        ));

        assert_ok!(Cps::create_node(
            RuntimeOrigin::signed(account),
            None,
            meta.clone(),
            payload.clone()
        ));

        let node = Cps::nodes(NodeId(0)).unwrap();
        assert_eq!(node.meta, meta);
        assert_eq!(node.payload, payload);
    });
}

#[test]
fn create_node_with_encrypted_data_works() {
    new_test_ext().execute_with(|| {
        let account = 1u64;

        let meta = Some(NodeData::Encrypted(
            DefaultEncryptedData::XChaCha20Poly1305(
                BoundedVec::try_from(vec![7, 8, 9]).unwrap()
            )
        ));

        assert_ok!(Cps::create_node(
            RuntimeOrigin::signed(account),
            None,
            meta.clone(),
            None
        ));

        let node = Cps::nodes(NodeId(0)).unwrap();
        assert_eq!(node.meta, meta);
    });
}

#[test]
fn create_node_with_encrypted_payload_works() {
    new_test_ext().execute_with(|| {
        let account = 1u64;

        let payload = Some(NodeData::Encrypted(
            DefaultEncryptedData::XChaCha20Poly1305(
                BoundedVec::try_from(vec![10, 11, 12, 13, 14, 15]).unwrap()
            )
        ));

        assert_ok!(Cps::create_node(
            RuntimeOrigin::signed(account),
            None,
            None,
            payload.clone()
        ));

        let node = Cps::nodes(NodeId(0)).unwrap();
        assert_eq!(node.payload, payload);
    });
}

#[test]
fn create_node_with_both_encrypted_works() {
    new_test_ext().execute_with(|| {
        let account = 1u64;

        let meta = Some(NodeData::Encrypted(
            DefaultEncryptedData::XChaCha20Poly1305(
                BoundedVec::try_from(vec![1, 2, 3]).unwrap()
            )
        ));

        let payload = Some(NodeData::Encrypted(
            DefaultEncryptedData::XChaCha20Poly1305(
                BoundedVec::try_from(vec![4, 5, 6]).unwrap()
            )
        ));

        assert_ok!(Cps::create_node(
            RuntimeOrigin::signed(account),
            None,
            meta.clone(),
            payload.clone()
        ));

        let node = Cps::nodes(NodeId(0)).unwrap();
        assert_eq!(node.meta, meta);
        assert_eq!(node.payload, payload);
    });
}

#[test]
fn create_node_parent_not_found_fails() {
    new_test_ext().execute_with(|| {
        let account = 1u64;

        assert_noop!(
            Cps::create_node(
                RuntimeOrigin::signed(account),
                Some(NodeId(999)),
                None,
                None
            ),
            Error::<Runtime>::ParentNotFound
        );
    });
}

#[test]
fn create_child_owner_mismatch_fails() {
    new_test_ext().execute_with(|| {
        let account1 = 1u64;
        let account2 = 2u64;

        // Create parent with account1
        assert_ok!(Cps::create_node(
            RuntimeOrigin::signed(account1),
            None,
            None,
            None
        ));

        // Try to create child with account2
        assert_noop!(
            Cps::create_node(RuntimeOrigin::signed(account2), Some(NodeId(0)), None, None),
            Error::<Runtime>::OwnerMismatch
        );
    });
}

#[test]
fn set_meta_works() {
    new_test_ext().execute_with(|| {
        let account = 1u64;

        // Create node
        assert_ok!(Cps::create_node(
            RuntimeOrigin::signed(account),
            None,
            None,
            None
        ));

        // Set meta
        let meta = Some(NodeData::Plain(
            BoundedVec::try_from(vec![1, 2, 3]).unwrap(),
        ));
        assert_ok!(Cps::set_meta(
            RuntimeOrigin::signed(account),
            NodeId(0),
            meta.clone()
        ));

        let node = Cps::nodes(NodeId(0)).unwrap();
        assert_eq!(node.meta, meta);
    });
}

#[test]
fn set_meta_non_owner_fails() {
    new_test_ext().execute_with(|| {
        let account1 = 1u64;
        let account2 = 2u64;

        // Create node with account1
        assert_ok!(Cps::create_node(
            RuntimeOrigin::signed(account1),
            None,
            None,
            None
        ));

        // Try to set meta with account2
        let meta = Some(NodeData::Plain(
            BoundedVec::try_from(vec![1, 2, 3]).unwrap(),
        ));
        assert_noop!(
            Cps::set_meta(RuntimeOrigin::signed(account2), NodeId(0), meta),
            Error::<Runtime>::NotNodeOwner
        );
    });
}

#[test]
fn set_payload_works() {
    new_test_ext().execute_with(|| {
        let account = 1u64;

        // Create node
        assert_ok!(Cps::create_node(
            RuntimeOrigin::signed(account),
            None,
            None,
            None
        ));

        // Set payload
        let payload = Some(NodeData::Plain(
            BoundedVec::try_from(vec![1, 2, 3]).unwrap(),
        ));
        assert_ok!(Cps::set_payload(
            RuntimeOrigin::signed(account),
            NodeId(0),
            payload.clone()
        ));

        let node = Cps::nodes(NodeId(0)).unwrap();
        assert_eq!(node.payload, payload);
    });
}

#[test]
fn move_node_works() {
    new_test_ext().execute_with(|| {
        let account = 1u64;

        // Create first parent (node 0)
        assert_ok!(Cps::create_node(
            RuntimeOrigin::signed(account),
            None,
            None,
            None
        ));

        // Create child (node 1)
        assert_ok!(Cps::create_node(
            RuntimeOrigin::signed(account),
            Some(NodeId(0)),
            None,
            None
        ));

        // Create second parent (node 2)
        assert_ok!(Cps::create_node(
            RuntimeOrigin::signed(account),
            None,
            None,
            None
        ));

        // Move node 1 from parent 0 to parent 2
        assert_ok!(Cps::move_node(
            RuntimeOrigin::signed(account),
            NodeId(1),
            NodeId(2)
        ));

        let node = Cps::nodes(NodeId(1)).unwrap();
        assert_eq!(node.parent, Some(NodeId(2)));

        // Check indexes updated
        assert_eq!(Cps::nodes_by_parent(NodeId(0)).len(), 0);
        assert_eq!(Cps::nodes_by_parent(NodeId(2)).len(), 1);
    });
}

#[test]
fn move_node_cycle_detection_works() {
    new_test_ext().execute_with(|| {
        let account = 1u64;

        // Create parent (node 0)
        assert_ok!(Cps::create_node(
            RuntimeOrigin::signed(account),
            None,
            None,
            None
        ));

        // Create child (node 1)
        assert_ok!(Cps::create_node(
            RuntimeOrigin::signed(account),
            Some(NodeId(0)),
            None,
            None
        ));

        // Create grandchild (node 2)
        assert_ok!(Cps::create_node(
            RuntimeOrigin::signed(account),
            Some(NodeId(1)),
            None,
            None
        ));

        // Try to move node 0 under its child node 1 (would create cycle)
        assert_noop!(
            Cps::move_node(RuntimeOrigin::signed(account), NodeId(0), NodeId(1)),
            Error::<Runtime>::CycleDetected
        );

        // Try to move node 0 under its grandchild node 2 (would create cycle)
        assert_noop!(
            Cps::move_node(RuntimeOrigin::signed(account), NodeId(0), NodeId(2)),
            Error::<Runtime>::CycleDetected
        );
    });
}

#[test]
fn move_node_owner_mismatch_fails() {
    new_test_ext().execute_with(|| {
        let account1 = 1u64;
        let account2 = 2u64;

        // Create parent with account1
        assert_ok!(Cps::create_node(
            RuntimeOrigin::signed(account1),
            None,
            None,
            None
        ));

        // Create child with account1
        assert_ok!(Cps::create_node(
            RuntimeOrigin::signed(account1),
            Some(NodeId(0)),
            None,
            None
        ));

        // Create new parent with account2
        assert_ok!(Cps::create_node(
            RuntimeOrigin::signed(account2),
            None,
            None,
            None
        ));

        // Try to move node owned by account1 to parent owned by account2
        assert_noop!(
            Cps::move_node(RuntimeOrigin::signed(account1), NodeId(1), NodeId(2)),
            Error::<Runtime>::OwnerMismatch
        );
    });
}

#[test]
fn path_tracking_works() {
    new_test_ext().execute_with(|| {
        let account = 1u64;

        // Create tree: 0 -> 1 -> 2 -> 3
        assert_ok!(Cps::create_node(
            RuntimeOrigin::signed(account),
            None,
            None,
            None
        ));
        assert_ok!(Cps::create_node(
            RuntimeOrigin::signed(account),
            Some(NodeId(0)),
            None,
            None
        ));
        assert_ok!(Cps::create_node(
            RuntimeOrigin::signed(account),
            Some(NodeId(1)),
            None,
            None
        ));
        assert_ok!(Cps::create_node(
            RuntimeOrigin::signed(account),
            Some(NodeId(2)),
            None,
            None
        ));

        // Test path tracking
        let node0 = Cps::nodes(NodeId(0)).unwrap();
        assert_eq!(node0.path.len(), 0); // Root has empty path

        let node1 = Cps::nodes(NodeId(1)).unwrap();
        assert_eq!(node1.path.len(), 1);
        assert_eq!(node1.path[0], NodeId(0));

        let node2 = Cps::nodes(NodeId(2)).unwrap();
        assert_eq!(node2.path.len(), 2);
        assert_eq!(node2.path[0], NodeId(0));
        assert_eq!(node2.path[1], NodeId(1));

        let node3 = Cps::nodes(NodeId(3)).unwrap();
        assert_eq!(node3.path.len(), 3);
        assert_eq!(node3.path[0], NodeId(0));
        assert_eq!(node3.path[1], NodeId(1));
        assert_eq!(node3.path[2], NodeId(2));

        // Test cycle detection via path
        assert!(node3.path.contains(&NodeId(2)));
        assert!(node3.path.contains(&NodeId(1)));
        assert!(node3.path.contains(&NodeId(0)));
    });
}

#[test]
fn move_root_to_child_works() {
    new_test_ext().execute_with(|| {
        let account = 1u64;

        // Create first root (node 0)
        assert_ok!(Cps::create_node(
            RuntimeOrigin::signed(account),
            None,
            None,
            None
        ));

        // Create second root (node 1)
        assert_ok!(Cps::create_node(
            RuntimeOrigin::signed(account),
            None,
            None,
            None
        ));

        assert_eq!(Cps::root_nodes().len(), 2);

        // Move node 0 under node 1
        assert_ok!(Cps::move_node(
            RuntimeOrigin::signed(account),
            NodeId(0),
            NodeId(1)
        ));

        let node = Cps::nodes(NodeId(0)).unwrap();
        assert_eq!(node.parent, Some(NodeId(1)));

        // Check root nodes updated
        assert_eq!(Cps::root_nodes().len(), 1);
        assert_eq!(Cps::root_nodes()[0], NodeId(1));
    });
}

#[test]
fn clear_meta_and_payload_works() {
    new_test_ext().execute_with(|| {
        let account = 1u64;
        let meta = Some(NodeData::Plain(
            BoundedVec::try_from(vec![1, 2, 3]).unwrap(),
        ));
        let payload = Some(NodeData::Plain(
            BoundedVec::try_from(vec![4, 5, 6]).unwrap(),
        ));

        // Create node with data
        assert_ok!(Cps::create_node(
            RuntimeOrigin::signed(account),
            None,
            meta,
            payload
        ));

        // Clear meta
        assert_ok!(Cps::set_meta(
            RuntimeOrigin::signed(account),
            NodeId(0),
            None
        ));

        // Clear payload
        assert_ok!(Cps::set_payload(
            RuntimeOrigin::signed(account),
            NodeId(0),
            None
        ));

        let node = Cps::nodes(NodeId(0)).unwrap();
        assert_eq!(node.meta, None);
        assert_eq!(node.payload, None);
    });
}

#[test]
fn move_node_updates_descendant_paths() {
    new_test_ext().execute_with(|| {
        let account = 1u64;

        // Create tree: 0 -> 1 -> 2 and separate 3 -> 4
        assert_ok!(Cps::create_node(
            RuntimeOrigin::signed(account),
            None,
            None,
            None
        ));
        assert_ok!(Cps::create_node(
            RuntimeOrigin::signed(account),
            Some(NodeId(0)),
            None,
            None
        ));
        assert_ok!(Cps::create_node(
            RuntimeOrigin::signed(account),
            Some(NodeId(1)),
            None,
            None
        ));
        assert_ok!(Cps::create_node(
            RuntimeOrigin::signed(account),
            None,
            None,
            None
        ));
        assert_ok!(Cps::create_node(
            RuntimeOrigin::signed(account),
            Some(NodeId(3)),
            None,
            None
        ));

        // Before move: 0 -> 1 -> 2 and 3 -> 4
        let node2 = Cps::nodes(NodeId(2)).unwrap();
        assert_eq!(node2.path.as_slice(), &[NodeId(0), NodeId(1)]);

        // Move node 1 (with child 2) under node 3
        assert_ok!(Cps::move_node(
            RuntimeOrigin::signed(account),
            NodeId(1),
            NodeId(3)
        ));

        // After move: 0 and 3 -> 4, 3 -> 1 -> 2
        let node1 = Cps::nodes(NodeId(1)).unwrap();
        assert_eq!(node1.path.as_slice(), &[NodeId(3)]);

        let node2 = Cps::nodes(NodeId(2)).unwrap();
        assert_eq!(node2.path.as_slice(), &[NodeId(3), NodeId(1)]);

        // Node 4 should be unchanged
        let node4 = Cps::nodes(NodeId(4)).unwrap();
        assert_eq!(node4.path.as_slice(), &[NodeId(3)]);
    });
}

#[test]
fn delete_leaf_node_works() {
    new_test_ext().execute_with(|| {
        let account = 1u64;

        // Create parent
        assert_ok!(Cps::create_node(
            RuntimeOrigin::signed(account),
            None,
            None,
            None
        ));

        // Create child
        assert_ok!(Cps::create_node(
            RuntimeOrigin::signed(account),
            Some(NodeId(0)),
            None,
            None
        ));

        // Delete child node
        assert_ok!(Cps::delete_node(RuntimeOrigin::signed(account), NodeId(1)));

        // Verify node is deleted
        assert!(Cps::nodes(NodeId(1)).is_none());

        // Verify parent's children index is updated
        assert_eq!(Cps::nodes_by_parent(NodeId(0)).len(), 0);
    });
}

#[test]
fn delete_root_node_works() {
    new_test_ext().execute_with(|| {
        let account = 1u64;

        // Create root node
        assert_ok!(Cps::create_node(
            RuntimeOrigin::signed(account),
            None,
            None,
            None
        ));

        assert_eq!(Cps::root_nodes().len(), 1);

        // Delete root node
        assert_ok!(Cps::delete_node(RuntimeOrigin::signed(account), NodeId(0)));

        // Verify node is deleted
        assert!(Cps::nodes(NodeId(0)).is_none());

        // Verify root nodes index is updated
        assert_eq!(Cps::root_nodes().len(), 0);
    });
}

#[test]
fn delete_node_with_children_fails() {
    new_test_ext().execute_with(|| {
        let account = 1u64;

        // Create parent
        assert_ok!(Cps::create_node(
            RuntimeOrigin::signed(account),
            None,
            None,
            None
        ));

        // Create child
        assert_ok!(Cps::create_node(
            RuntimeOrigin::signed(account),
            Some(NodeId(0)),
            None,
            None
        ));

        // Try to delete parent node (should fail)
        assert_noop!(
            Cps::delete_node(RuntimeOrigin::signed(account), NodeId(0)),
            Error::<Runtime>::NodeHasChildren
        );
    });
}

#[test]
fn delete_node_non_owner_fails() {
    new_test_ext().execute_with(|| {
        let account1 = 1u64;
        let account2 = 2u64;

        // Create node with account1
        assert_ok!(Cps::create_node(
            RuntimeOrigin::signed(account1),
            None,
            None,
            None
        ));

        // Try to delete with account2
        assert_noop!(
            Cps::delete_node(RuntimeOrigin::signed(account2), NodeId(0)),
            Error::<Runtime>::NotNodeOwner
        );
    });
}

#[test]
<<<<<<< HEAD
fn debug_formatting_works() {
    new_test_ext().execute_with(|| {
        let account = 1u64;
        
        // Create a node with encrypted data
        let encrypted = DefaultEncryptedData::XChaCha20Poly1305(
            BoundedVec::try_from(vec![1, 2, 3]).unwrap()
        );
        let meta = Some(NodeData::Encrypted(encrypted));
        
        assert_ok!(Cps::create_node(
            RuntimeOrigin::signed(account),
            None,
            meta,
            None
        ));
        
        let node = Cps::nodes(NodeId(0)).unwrap();
        // This verifies Debug is properly implemented for Node with encrypted data
        let debug_str = format!("{:?}", node);
        assert!(!debug_str.is_empty());
        assert!(debug_str.contains("Node"));
=======
fn on_payload_set_callback_invoked() {
    use std::cell::RefCell;
    
    // Thread-local storage to track callback invocations
    thread_local! {
        static CALLBACK_INVOKED: RefCell<Option<(NodeId, Option<NodeData>, Option<NodeData>)>> = RefCell::new(None);
    }
    
    // Custom callback handler for testing
    pub struct TestPayloadHandler;
    
    impl OnPayloadSet<u64> for TestPayloadHandler {
        fn on_payload_set(node_id: NodeId, meta: Option<NodeData>, payload: Option<NodeData>) {
            CALLBACK_INVOKED.with(|cell| {
                *cell.borrow_mut() = Some((node_id, meta, payload));
            });
        }
    }
    
    // Create a separate test runtime with our callback handler.
    // We need a distinct runtime instance because the global `Runtime` at the top
    // of this file is configured with `OnPayloadSet = ()` (no-op), and we can't
    // modify it for this single test without affecting other tests.
    type TestBlock = frame_system::mocking::MockBlock<TestRuntime>;
    
    frame_support::construct_runtime!(
        pub enum TestRuntime {
            System: frame_system,
            Cps: pallet_cps,
        }
    );
    
    #[derive_impl(frame_system::config_preludes::TestDefaultConfig)]
    impl frame_system::Config for TestRuntime {
        type Block = TestBlock;
        type AccountData = ();
    }
    
    impl pallet_cps::Config for TestRuntime {
        type RuntimeEvent = RuntimeEvent;
        type MaxTreeDepth = MaxTreeDepth;
        type MaxChildrenPerNode = MaxChildrenPerNode;
        type MaxRootNodes = MaxRootNodes;
        type OnPayloadSet = TestPayloadHandler;
        type WeightInfo = ();
    }
    
    let mut ext = {
        let t = frame_system::GenesisConfig::<TestRuntime>::default()
            .build_storage()
            .unwrap();
        sp_io::TestExternalities::new(t)
    };
    
    ext.execute_with(|| {
        System::set_block_number(1);
        let account = 1u64;
        
        // Reset callback tracker
        CALLBACK_INVOKED.with(|cell| *cell.borrow_mut() = None);
        
        // Create a node with initial metadata
        let meta = Some(NodeData::Plain(
            BoundedVec::try_from(vec![1, 2, 3]).unwrap(),
        ));
        assert_ok!(Cps::create_node(
            RuntimeOrigin::signed(account),
            None,
            meta.clone(),
            None
        ));
        
        // Reset callback tracker (create_node doesn't trigger the callback)
        CALLBACK_INVOKED.with(|cell| *cell.borrow_mut() = None);
        
        // Set payload - this should trigger the callback
        let payload = Some(NodeData::Plain(
            BoundedVec::try_from(vec![4, 5, 6]).unwrap(),
        ));
        assert_ok!(Cps::set_payload(
            RuntimeOrigin::signed(account),
            NodeId(0),
            payload.clone()
        ));
        
        // Verify callback was invoked with correct parameters
        CALLBACK_INVOKED.with(|cell| {
            let invocation = cell.borrow();
            assert!(invocation.is_some(), "Callback was not invoked");
            
            let (node_id, cb_meta, cb_payload) = invocation.as_ref().unwrap();
            assert_eq!(*node_id, NodeId(0), "Callback received wrong node_id");
            assert_eq!(*cb_meta, meta, "Callback received wrong metadata");
            assert_eq!(*cb_payload, payload, "Callback received wrong payload");
        });
        
        // Test clearing payload
        CALLBACK_INVOKED.with(|cell| *cell.borrow_mut() = None);
        
        assert_ok!(Cps::set_payload(
            RuntimeOrigin::signed(account),
            NodeId(0),
            None
        ));
        
        // Verify callback was invoked with None payload
        CALLBACK_INVOKED.with(|cell| {
            let invocation = cell.borrow();
            assert!(invocation.is_some(), "Callback was not invoked for clear");
            
            let (_node_id, _cb_meta, cb_payload) = invocation.as_ref().unwrap();
            assert_eq!(*cb_payload, None, "Callback should receive None when payload is cleared");
        });
>>>>>>> 645607ce
    });
}<|MERGE_RESOLUTION|>--- conflicted
+++ resolved
@@ -47,11 +47,8 @@
     type MaxTreeDepth = MaxTreeDepth;
     type MaxChildrenPerNode = MaxChildrenPerNode;
     type MaxRootNodes = MaxRootNodes;
-<<<<<<< HEAD
     type EncryptedData = pallet_cps::DefaultEncryptedData;
-=======
     type OnPayloadSet = ();
->>>>>>> 645607ce
     type WeightInfo = ();
 }
 
@@ -768,7 +765,6 @@
 }
 
 #[test]
-<<<<<<< HEAD
 fn debug_formatting_works() {
     new_test_ext().execute_with(|| {
         let account = 1u64;
@@ -788,10 +784,23 @@
         
         let node = Cps::nodes(NodeId(0)).unwrap();
         // This verifies Debug is properly implemented for Node with encrypted data
-        let debug_str = format!("{:?}", node);
+        let debug_str = format!("{:- name: Set artifact name
+-      env:
+-        TARGET: ${{ matrix.target }}
+-      id: artifact-name
+-      run: echo "::set-output name=name::robonomics-ubuntu-latest-${TARGET%%-*}"
+-
+-    - uses: actions/upload-artifact@v4
+-      with:
+-        name: ${{ steps.artifact-name.outputs.name }}
+-        path: target/${{ matrix.target }}/production/robonomics
+?}", node);
         assert!(!debug_str.is_empty());
         assert!(debug_str.contains("Node"));
-=======
+    });
+}
+      
+#[test]
 fn on_payload_set_callback_invoked() {
     use std::cell::RefCell;
     
@@ -905,6 +914,5 @@
             let (_node_id, _cb_meta, cb_payload) = invocation.as_ref().unwrap();
             assert_eq!(*cb_payload, None, "Callback should receive None when payload is cleared");
         });
->>>>>>> 645607ce
     });
 }