///////////////////////////////////////////////////////////////////////////////
//
//  Copyright 2018-2025 Robonomics Network <research@robonomics.network>
//
//  Licensed under the Apache License, Version 2.0 (the "License");
//  you may not use this file except in compliance with the License.
//  You may obtain a copy of the License at
//
//      http://www.apache.org/licenses/LICENSE-2.0
//
//  Unless required by applicable law or agreed to in writing, software
//  distributed under the License is distributed on an "AS IS" BASIS,
//  WITHOUT WARRANTIES OR CONDITIONS OF ANY KIND, either express or implied.
//  See the License for the specific language governing permissions and
//  limitations under the License.
//
///////////////////////////////////////////////////////////////////////////////
//! # CPS Pallet: On-chain Hierarchical Tree for Cyber-Physical Systems
//!
//! This pallet provides a decentralized registry for cyber-physical systems organized
//! as a hierarchical tree structure with ownership-based access control and support
//! for both plain and encrypted data storage.
//!
//! ## Architecture
//!
//! ### Storage Layout
//!
//! The pallet uses three storage items:
//!
//! 1. **`Nodes`**: Primary storage mapping `NodeId` → `Node<AccountId, Config>`
//!    - Uses `Blake2_128Concat` hasher for cryptographic security
//!    - Each node stores its complete ancestor path for O(1) operations
//!
//! 2. **`NodesByParent`**: Index mapping `NodeId` → `BoundedVec<NodeId>`
//!    - Enables O(1) lookup of all children for a given parent
//!    - Uses `Blake2_128Concat` hasher
//!
//! 3. **`RootNodes`**: Global list of `BoundedVec<NodeId>`
//!    - Tracks all nodes without parents
//!    - Limited by `MaxRootNodes` configuration
//!
//! ### Performance Characteristics
//!
//! All core operations are O(1) time complexity:
//! - **Cycle detection**: `new_parent.path.contains(&node_id)` → O(1)
//! - **Depth validation**: `parent.path.len() < MaxTreeDepth` → O(1)
//! - **Child lookup**: Direct index access via `NodesByParent` → O(1)
//!
//! Trade-off: Requires O(depth) storage per node for path tracking, but eliminates
//! expensive recursive tree traversals during validation.
//!
//! ### Compact Encoding
//!
//! `NodeId` uses `#[codec(compact)]` attribute to enable SCALE compact encoding:
//! - Node IDs 0-63: 1 byte (87% savings vs 8 bytes)
//! - Node IDs 64-16,383: 2 bytes (75% savings)
//! - Node IDs 16,384+: 3+ bytes (62%+ savings)
//!
//! ## Usage Examples
//!
//! ### Creating a Root Node
//!
//! ```ignore
//! use pallet_robonomics_cps::{NodeData, NodeId};
//! use frame_support::BoundedVec;
//!
//! // Plain metadata
//! let meta = Some(NodeData::Plain(
//!     BoundedVec::try_from(b"sensor_config".to_vec()).unwrap()
//! ));
//!
//! // Create root (parent = None)
//! Cps::create_node(origin, None, meta, None)?;
//! ```
//!
//! ### Creating a Child Node with Encrypted Data
//!
//! ```ignore
//! use pallet_robonomics_cps::{NodeData, NodeId, DefaultEncryptedData};
//!
//! // Encrypted payload
//! let encrypted = DefaultEncryptedData::XChaCha20Poly1305(
//!     BoundedVec::try_from(encrypted_bytes).unwrap()
//! );
//! let payload = Some(NodeData::Encrypted(encrypted));
//!
//! // Create child under node 0
//! Cps::create_node(origin, Some(NodeId(0)), None, payload)?;
//! ```
//!
//! ### Moving Nodes with Cycle Detection
//!
//! ```ignore
//! // This will FAIL if node_id is an ancestor of new_parent_id
//! Cps::move_node(origin, NodeId(5), NodeId(10))?;
//! // Error: CycleDetected if NodeId(10) descends from NodeId(5)
//! ```
//!
//! ### Querying the Tree
//!
//! ```ignore
//! // Get a node
//! let node = Nodes::<T>::get(NodeId(0)).ok_or(Error::<T>::NodeNotFound)?;
//!
//! // Get all children
//! let children = NodesByParent::<T>::get(NodeId(0));
//!
//! // Get all root nodes
//! let roots = RootNodes::<T>::get();
//!
//! // Check if node is ancestor (O(1))
//! let is_ancestor = node.path.contains(&NodeId(ancestor_id));
//! ```
//!
//! ## Security Invariants
//!
//! The pallet maintains the following invariants:
//!
//! 1. **No Cycles**: The tree is acyclic (enforced by path checking)
//! 2. **Ownership Consistency**: Children always have parent's owner
//! 3. **Index Consistency**: `NodesByParent` and `RootNodes` stay synchronized
//! 4. **Deletion Safety**: Cannot delete nodes with children
//! 5. **Depth Limits**: Tree depth never exceeds `MaxTreeDepth`
//!
//! ## Testing
//!
//! Run the comprehensive test suite:
//!
//! ```bash
//! cargo test -p pallet-robonomics-cps
//! ```
//!
//! Tests cover:
//! - Node creation (root and children)
//! - Data updates (metadata and payload)
//! - Node movement with cycle detection
//! - Node deletion with safety checks
//! - Ownership validation
//! - Index consistency
//! - Encrypted data handling
//! - Path tracking and updates
//!
#![cfg_attr(not(feature = "std"), no_std)]

#[cfg(feature = "runtime-benchmarks")]
mod benchmarking;
pub mod weights;

#[cfg(test)]
mod tests;

pub use pallet::*;
pub use weights::WeightInfo;

use frame_support::{traits::ConstU32, BoundedVec};
use parity_scale_codec::{Decode, DecodeWithMemTracking, Encode, MaxEncodedLen};
use scale_info::TypeInfo;
use sp_std::prelude::*;

/// Callback trait invoked when a payload is set on a node.
///
/// This trait allows runtime-level hooks to be executed after a payload has been successfully
/// updated on a CPS node. It follows Substrate's standard pattern for runtime callbacks and
/// enables various use cases such as:
///
/// - **Indexing**: Track payload changes for off-chain indexing or querying
/// - **Notifications**: Trigger events or notifications to external systems
/// - **Analytics**: Collect metrics about payload updates
/// - **Automation**: Chain additional actions based on payload changes
/// - **Logging**: Maintain an audit trail of payload modifications
///
/// The callback is invoked AFTER the payload has been successfully written to storage,
/// ensuring that the operation has completed before any side effects are triggered.
///
/// # Example Implementation
///
/// ```ignore
/// use pallet_robonomics_cps::{OnPayloadSet, NodeId, NodeData};
///
/// pub struct MyPayloadHandler;
///
/// impl OnPayloadSet<AccountId> for MyPayloadHandler {
///     fn on_payload_set(
///         node_id: NodeId,
///         meta: Option<NodeData>,
///         payload: Option<NodeData>
///     ) {
///         // Custom logic here - e.g., emit a custom event, update an index, etc.
///         log::info!("Payload set on node {:?}", node_id);
///     }
/// }
/// ```
///
/// # Multiple Handlers
///
/// Multiple handlers can be combined using tuples:
///
/// ```ignore
/// type OnPayloadSet = (HandlerA, HandlerB, HandlerC);
/// ```
pub trait OnPayloadSet<AccountId> {
    /// Called when a payload is set on a node.
    ///
    /// # Parameters
    ///
    /// - `node_id`: The ID of the node whose payload was updated
    /// - `meta`: The current metadata of the node (if any)
    /// - `payload`: The new payload that was set (if any, None means payload was cleared)
    fn on_payload_set(node_id: NodeId, meta: Option<NodeData>, payload: Option<NodeData>);
}

/// Default no-op implementation for `()` type.
///
/// This allows using `type OnPayloadSet = ()` in the runtime configuration
/// to disable the callback without requiring an explicit implementation.
impl<AccountId> OnPayloadSet<AccountId> for () {
    fn on_payload_set(_node_id: NodeId, _meta: Option<NodeData>, _payload: Option<NodeData>) {
        // No-op: do nothing
    }
}

/// Implementation for tuples to support multiple handlers.
///
/// This allows combining multiple callback handlers:
/// ```ignore
/// type OnPayloadSet = (HandlerA, HandlerB);
/// ```
macro_rules! impl_on_payload_set_for_tuples {
    ($($t:ident),+) => {
        impl<AccountId, $($t: OnPayloadSet<AccountId>),+> OnPayloadSet<AccountId> for ($($t,)+) {
            fn on_payload_set(node_id: NodeId, meta: Option<NodeData>, payload: Option<NodeData>) {
                $(
                    $t::on_payload_set(node_id, meta.clone(), payload.clone());
                )+
            }
        }
    };
}

impl_on_payload_set_for_tuples!(A);
impl_on_payload_set_for_tuples!(A, B);
impl_on_payload_set_for_tuples!(A, B, C);
impl_on_payload_set_for_tuples!(A, B, C, D);
impl_on_payload_set_for_tuples!(A, B, C, D, E);

/// Maximum data size for node metadata, payload, and crypto profile parameters.
///
/// Set to 2048 bytes to accommodate typical sensor readings, configuration data,
/// and encrypted payloads while preventing DoS attacks via large data submissions.
pub type MaxDataSize = ConstU32<2048>;

/// Node identifier newtype with compact encoding for efficient storage.
///
/// The `#[codec(compact)]` attribute enables SCALE compact encoding, which uses
/// variable-length encoding to reduce storage costs for small node IDs:
///
/// | Node ID Range | Standard | Compact | Savings |
/// |---------------|----------|---------|---------|
/// | 0-63          | 8 bytes  | 1 byte  | 87%     |
/// | 64-16,383     | 8 bytes  | 2 bytes | 75%     |
/// | 16,384+       | 8 bytes  | 3+ bytes| 62%+    |
///
/// # Example
///
/// ```ignore
/// let node_id = NodeId(42);  // Uses 1 byte in compact encoding
/// let next_id = node_id.saturating_add(1);  // NodeId(43)
/// ```
#[cfg_attr(feature = "std", derive(Debug))]
#[derive(
    Encode,
    Decode,
    DecodeWithMemTracking,
    TypeInfo,
    MaxEncodedLen,
    Clone,
    Copy,
    PartialEq,
    Eq,
    Default,
)]
pub struct NodeId(#[codec(compact)] pub u64);

impl From<u64> for NodeId {
    fn from(id: u64) -> Self {
        Self(id)
    }
}

impl From<NodeId> for u64 {
    fn from(id: NodeId) -> Self {
        id.0
    }
}

impl NodeId {
    /// Saturating add for node ID increments.
    ///
    /// Returns `NodeId(u64::MAX)` if addition would overflow instead of wrapping.
    ///
    /// # Example
    ///
    /// ```ignore
    /// let id = NodeId(u64::MAX);
    /// let next = id.saturating_add(1);  // Still NodeId(u64::MAX)
    /// ```
    pub fn saturating_add(self, rhs: u64) -> Self {
        Self(self.0.saturating_add(rhs))
    }
}

/// Default encrypted data implementation supporting multiple encryption algorithms.
///
/// This enum provides a standard implementation that runtimes can use for the
/// `EncryptedData` associated type. Each variant represents a different encryption
/// scheme with its encrypted payload.
///
/// Currently supports:
/// - XChaCha20-Poly1305: AEAD cipher with 256-bit keys and 192-bit nonces
/// - AES-GCM-256: AEAD cipher with 256-bit keys
/// - ChaCha20-Poly1305: AEAD cipher with 256-bit keys
///
/// Additional algorithms can be added as enum variants while maintaining backward
/// compatibility with existing encrypted data.
///
/// # Example
///
/// ```ignore
/// let encrypted = DefaultEncryptedData::XChaCha20Poly1305(
///     BoundedVec::try_from(encrypted_bytes).unwrap()
/// );
/// ```
#[cfg_attr(feature = "std", derive(Debug))]
#[derive(
    Encode,
    Decode,
    DecodeWithMemTracking,
    TypeInfo,
    MaxEncodedLen,
    Clone,
    PartialEq,
    Eq,
)]
pub enum DefaultEncryptedData {
    /// XChaCha20-Poly1305 AEAD encryption.
    ///
    /// Recommended for most use cases due to:
    /// - High performance (software-optimized)
    /// - Large nonce space (192 bits prevents reuse concerns)
    /// - Strong security guarantees (256-bit keys, authenticated encryption)
    ///
    /// Resources:
    /// - RFC 8439: ChaCha20-Poly1305
    /// - XChaCha20 extends nonce to 192 bits
    XChaCha20Poly1305(BoundedVec<u8, MaxDataSize>),
    
    /// AES-256-GCM AEAD encryption.
    ///
    /// Hardware-accelerated on most modern processors (AES-NI).
    /// Provides:
    /// - 256-bit key security
    /// - 96-bit nonce (requires careful management)
    /// - Authentication tag for integrity
    AesGcm256(BoundedVec<u8, MaxDataSize>),
    
    /// ChaCha20-Poly1305 AEAD encryption.
    ///
    /// Standard ChaCha20-Poly1305 (96-bit nonce):
    /// - High performance on platforms without AES-NI
    /// - 256-bit key security
    /// - Requires nonce management
    ChaCha20Poly1305(BoundedVec<u8, MaxDataSize>),
}

/// Node data container supporting both plain and encrypted storage.
///
/// This enum allows mixed privacy models within the same tree:
/// - Public metadata with encrypted payload
/// - Encrypted metadata with public payload
/// - Both encrypted or both plain
///
/// # Type Parameters
///
/// - `EncryptedData`: The encrypted data type from the runtime configuration.
///   This allows different runtimes to implement custom encryption schemes.
///
/// # Storage Considerations
///
/// Plain variant uses `BoundedVec<u8, MaxDataSize>` which:
/// - Enforces 2048-byte limit at construction time
/// - Prevents DoS attacks via oversized data
/// - Implements `MaxEncodedLen` for predictable storage costs
///
/// # Examples
///
/// ## Plain Data
///
/// ```ignore
/// let meta = NodeData::Plain(
///     BoundedVec::try_from(b"temperature: 22.5C".to_vec()).unwrap()
/// );
/// ```
///
/// ## Encrypted Data
///
/// ```ignore
/// // Using DefaultEncryptedData
/// let encrypted = DefaultEncryptedData::XChaCha20Poly1305(
///     BoundedVec::try_from(encrypted_bytes).unwrap()
/// );
/// let payload = NodeData::Encrypted(encrypted);
/// ```
///
/// ## Mixed Privacy
///
/// ```ignore
/// // Public configuration, private operational data
/// Cps::create_node(
///     origin,
///     Some(parent_id),
///     Some(NodeData::Plain(config_bytes)),           // Public
///     Some(NodeData::Encrypted(encrypted_data))      // Private
/// )?;
/// ```
#[derive(Encode, Decode, DecodeWithMemTracking, TypeInfo, Clone, PartialEq, Eq)]
#[scale_info(skip_type_params(EncryptedData))]
#[allow(clippy::multiple_bound_locations)]
pub enum NodeData<EncryptedData: MaxEncodedLen> {
    /// Plain unencrypted data visible to all.
    ///
    /// Use for:
    /// - Public system specifications
    /// - Non-sensitive configuration
    /// - Transparently verifiable data
    Plain(BoundedVec<u8, MaxDataSize>),
    
    /// Encrypted data using runtime-configured encryption scheme.
    ///
    /// Use for:
    /// - Sensitive operational data
    /// - Personal information (GDPR/HIPAA)
    /// - Trade secrets or proprietary information
    ///
    /// Note: Encryption/decryption happens off-chain. The pallet only stores
    /// the encrypted data structure as defined by the runtime.
    Encrypted(EncryptedData),
}

impl<EncryptedData: MaxEncodedLen> MaxEncodedLen for NodeData<EncryptedData> {
    fn max_encoded_len() -> usize {
        // 1 byte for enum variant + max of the two variant sizes
        1 + sp_std::cmp::max(
            <BoundedVec<u8, MaxDataSize>>::max_encoded_len(),
            EncryptedData::max_encoded_len(),
        )
    }
}

#[cfg(feature = "std")]
impl<EncryptedData: MaxEncodedLen + sp_std::fmt::Debug> sp_std::fmt::Debug for NodeData<EncryptedData> {
    fn fmt(&self, f: &mut sp_std::fmt::Formatter) -> sp_std::fmt::Result {
        match self {
            Self::Plain(vec) => f.debug_tuple("Plain").field(&vec.len()).finish(),
            Self::Encrypted(data) => f
                .debug_tuple("Encrypted")
                .field(data)
                .finish(),
        }
    }
}

/// Node structure representing a cyber-physical system in the tree.
///
/// Each node maintains:
/// 1. **Parent link** (`Option<NodeId>`): None for root nodes
/// 2. **Owner** (`AccountId`): Who controls this node and its subtree
/// 3. **Path** (`BoundedVec<NodeId>`): Complete ancestor chain for O(1) operations
/// 4. **Metadata** (`Option<NodeData>`): Configuration, specifications, capabilities
/// 5. **Payload** (`Option<NodeData>`): Operational data, sensor readings, telemetry
///
/// # Path-Based Performance
///
/// The `path` field stores all ancestor node IDs from root to parent:
///
/// ```text
/// Tree:        Node A (root)
///                 |
///              Node B         <- path: [A]
///                 |
///              Node C         <- path: [A, B]
/// ```
///
/// This enables:
/// - **O(1) Cycle Detection**: `path.contains(&node_id)` checks if moving would create a cycle
/// - **O(1) Depth Check**: `path.len()` returns current depth without traversal
/// - **O(1) Ancestor Test**: Direct lookup in path vector
///
/// Trade-off: Uses O(depth) storage per node, but eliminates expensive recursive operations.
///
/// # Examples
///
/// ## Creating a Root Node
///
/// ```ignore
/// let root = Node {
///     parent: None,
///     owner: account_id,
///     path: BoundedVec::default(),  // Empty for root
///     meta: Some(NodeData::Plain(...)),
///     payload: None,
/// };
/// ```
///
/// ## Creating a Child Node
///
/// ```ignore
/// let parent_node = Nodes::<T>::get(parent_id).unwrap();
///
/// // Build path: parent's path + parent's ID
/// let mut child_path = parent_node.path.clone();
/// child_path.try_push(parent_id).map_err(|_| Error::<T>::MaxDepthExceeded)?;
///
/// let child = Node {
///     parent: Some(parent_id),
///     owner: parent_node.owner.clone(),  // Inherit owner
///     path: child_path,
///     meta: Some(NodeData::Plain(...)),
///     payload: Some(NodeData::Encrypted(encrypted_data)),
/// };
/// ```
#[derive(Encode, Decode, DecodeWithMemTracking, TypeInfo, Clone, PartialEq, Eq)]
#[scale_info(skip_type_params(T))]
#[allow(clippy::multiple_bound_locations)]
pub struct Node<AccountId: MaxEncodedLen, T: Config> {
    /// Parent node ID (None for root nodes)
    pub parent: Option<NodeId>,
    /// Node owner
    pub owner: AccountId,
    /// Complete path from root to this node (includes all ancestor IDs in order)
    /// NodeId uses compact encoding for efficient storage
    pub path: BoundedVec<NodeId, T::MaxTreeDepth>,
    /// Metadata
    pub meta: Option<NodeData<T::EncryptedData>>,
    /// Payload data
    pub payload: Option<NodeData<T::EncryptedData>>,
}

impl<AccountId: MaxEncodedLen, T: Config> MaxEncodedLen for Node<AccountId, T> {
    fn max_encoded_len() -> usize {
        Option::<NodeId>::max_encoded_len()
            .saturating_add(AccountId::max_encoded_len())
            .saturating_add(BoundedVec::<NodeId, T::MaxTreeDepth>::max_encoded_len())
            .saturating_add(Option::<NodeData<T::EncryptedData>>::max_encoded_len())
            .saturating_add(Option::<NodeData<T::EncryptedData>>::max_encoded_len())
    }
}

#[cfg(feature = "std")]
impl<AccountId: MaxEncodedLen + sp_std::fmt::Debug, T: Config> sp_std::fmt::Debug
    for Node<AccountId, T>
{
    fn fmt(&self, f: &mut sp_std::fmt::Formatter) -> sp_std::fmt::Result {
        f.debug_struct("Node")
            .field("parent", &self.parent)
            .field("owner", &self.owner)
            .field("path", &self.path)
            .field("meta", &self.meta)
            .field("payload", &self.payload)
            .finish()
    }
}

#[frame_support::pallet]
pub mod pallet {
    use super::*;
    use frame_support::pallet_prelude::*;
    use frame_system::pallet_prelude::*;

    #[pallet::config]
    pub trait Config: frame_system::Config {
        /// The overarching event type.
        #[allow(deprecated)]
        type RuntimeEvent: From<Event<Self>> + IsType<<Self as frame_system::Config>::RuntimeEvent>;

        /// Maximum tree depth
        #[pallet::constant]
        type MaxTreeDepth: Get<u32>;

        /// Maximum children per node
        #[pallet::constant]
        type MaxChildrenPerNode: Get<u32>;

        /// Maximum root nodes
        #[pallet::constant]
        type MaxRootNodes: Get<u32>;

<<<<<<< HEAD
        /// Encrypted data type for encrypted node data.
        ///
        /// This type encapsulates the encryption algorithm and encrypted payload.
        /// Different runtimes can provide different implementations to support
        /// various encryption schemes (AES, zkProofs, homomorphic encryption, etc.)
=======
        /// Callback handler invoked when a payload is set on a node.
        ///
        /// Use `()` for no callback, or implement the `OnPayloadSet` trait
        /// for custom runtime-level hooks. Multiple handlers can be combined
        /// using tuples: `(HandlerA, HandlerB)`.
        ///
        /// The callback receives:
        /// - The node ID that was updated
        /// - The current metadata of the node
        /// - The new payload that was set
>>>>>>> 645607ce
        ///
        /// # Example
        ///
        /// ```ignore
<<<<<<< HEAD
        /// type EncryptedData = DefaultEncryptedData;
        /// ```
        type EncryptedData: Parameter
            + Member
            + MaxEncodedLen
            + Clone
            + TypeInfo;
=======
        /// type OnPayloadSet = (); // No callback
        /// type OnPayloadSet = MyCustomHandler; // Single handler
        /// type OnPayloadSet = (HandlerA, HandlerB); // Multiple handlers
        /// ```
        type OnPayloadSet: OnPayloadSet<Self::AccountId>;
>>>>>>> 645607ce

        /// Weight information for extrinsics
        type WeightInfo: WeightInfo;
    }

    #[pallet::pallet]
    #[pallet::storage_version(STORAGE_VERSION)]
    pub struct Pallet<T>(_);

    /// Storage version for migrations
    const STORAGE_VERSION: StorageVersion = StorageVersion::new(1);

    /// Next node ID counter
    #[pallet::storage]
    #[pallet::getter(fn next_node_id)]
    pub type NextNodeId<T> = StorageValue<_, NodeId, ValueQuery>;

    /// Nodes storage
    #[pallet::storage]
    #[pallet::getter(fn nodes)]
    pub type Nodes<T: Config> = StorageMap<_, Blake2_128Concat, NodeId, Node<T::AccountId, T>>;

    /// Index of children by parent node
    #[pallet::storage]
    #[pallet::getter(fn nodes_by_parent)]
    pub type NodesByParent<T: Config> = StorageMap<
        _,
        Blake2_128Concat,
        NodeId,
        BoundedVec<NodeId, T::MaxChildrenPerNode>,
        ValueQuery,
    >;

    /// Root nodes (nodes without parents)
    #[pallet::storage]
    #[pallet::getter(fn root_nodes)]
    pub type RootNodes<T: Config> =
        StorageValue<_, BoundedVec<NodeId, T::MaxRootNodes>, ValueQuery>;

    #[pallet::event]
    #[pallet::generate_deposit(pub(super) fn deposit_event)]
    pub enum Event<T: Config> {
        /// Node created [node_id, parent_id, owner]
        NodeCreated(NodeId, Option<NodeId>, T::AccountId),
        /// Node metadata set [node_id, owner]
        MetaSet(NodeId, T::AccountId),
        /// Node payload set [node_id, owner]
        PayloadSet(NodeId, T::AccountId),
        /// Node moved [node_id, old_parent, new_parent, owner]
        NodeMoved(NodeId, Option<NodeId>, NodeId, T::AccountId),
        /// Node deleted [node_id, owner]
        NodeDeleted(NodeId, T::AccountId),
    }

    #[pallet::error]
    pub enum Error<T> {
        /// Node not found
        NodeNotFound,
        /// Parent node not found
        ParentNotFound,
        /// Caller is not the node owner
        NotNodeOwner,
        /// Owner mismatch between parent and child
        OwnerMismatch,
        /// Cycle detected in tree structure
        CycleDetected,
        /// Maximum tree depth exceeded
        MaxDepthExceeded,
        /// Too many children for node
        TooManyChildren,
        /// Too many root nodes
        TooManyRootNodes,
        /// Node has children and cannot be deleted
        NodeHasChildren,
    }

    #[pallet::hooks]
    impl<T: Config> Hooks<BlockNumberFor<T>> for Pallet<T> {}

    #[pallet::call]
    impl<T: Config> Pallet<T> {
        /// Create a new node
        #[pallet::call_index(0)]
        #[pallet::weight(T::WeightInfo::create_node())]
        pub fn create_node(
            origin: OriginFor<T>,
            parent_id: Option<NodeId>,
            meta: Option<NodeData<T::EncryptedData>>,
            payload: Option<NodeData<T::EncryptedData>>,
        ) -> DispatchResult {
            let sender = ensure_signed(origin)?;

            // Get new node ID
            let node_id = <NextNodeId<T>>::get();
            <NextNodeId<T>>::put(node_id.saturating_add(1));

            // Build path based on parent
            let path = if let Some(pid) = parent_id {
                let parent = <Nodes<T>>::get(pid).ok_or(Error::<T>::ParentNotFound)?;
                ensure!(parent.owner == sender, Error::<T>::OwnerMismatch);

                // Check tree depth - path already includes all ancestors
                ensure!(
                    parent.path.len() < T::MaxTreeDepth::get() as usize,
                    Error::<T>::MaxDepthExceeded
                );

                // Build new path by extending parent's path
                let mut new_path = parent.path.clone();
                new_path
                    .try_push(pid)
                    .map_err(|_| Error::<T>::MaxDepthExceeded)?;

                // Add to parent's children index
                <NodesByParent<T>>::try_mutate(pid, |children| {
                    children
                        .try_push(node_id)
                        .map_err(|_| Error::<T>::TooManyChildren)
                })?;

                new_path
            } else {
                // Root node has empty path
                <RootNodes<T>>::try_mutate(|roots| {
                    roots
                        .try_push(node_id)
                        .map_err(|_| Error::<T>::TooManyRootNodes)
                })?;

                BoundedVec::default()
            };

            // Create node
            let node = Node {
                parent: parent_id,
                owner: sender.clone(),
                path,
                meta,
                payload,
            };

            // Store node
            <Nodes<T>>::insert(node_id, node);

            Self::deposit_event(Event::NodeCreated(node_id, parent_id, sender));
            Ok(())
        }

        /// Set node metadata
        #[pallet::call_index(1)]
        #[pallet::weight(T::WeightInfo::set_meta())]
        pub fn set_meta(
            origin: OriginFor<T>,
            node_id: NodeId,
            meta: Option<NodeData<T::EncryptedData>>,
        ) -> DispatchResult {
            let sender = ensure_signed(origin)?;

            // Update node
            <Nodes<T>>::try_mutate(node_id, |node_opt| {
                let node = node_opt.as_mut().ok_or(Error::<T>::NodeNotFound)?;
                ensure!(node.owner == sender, Error::<T>::NotNodeOwner);
                node.meta = meta;
                Ok::<(), DispatchError>(())
            })?;

            Self::deposit_event(Event::MetaSet(node_id, sender));
            Ok(())
        }

        /// Set node payload
        #[pallet::call_index(2)]
        #[pallet::weight(T::WeightInfo::set_payload())]
        pub fn set_payload(
            origin: OriginFor<T>,
            node_id: NodeId,
            payload: Option<NodeData<T::EncryptedData>>,
        ) -> DispatchResult {
            let sender = ensure_signed(origin)?;

            // Capture metadata and new payload for callback
            let (meta, new_payload) = <Nodes<T>>::try_mutate(node_id, |node_opt| {
                let node = node_opt.as_mut().ok_or(Error::<T>::NodeNotFound)?;
                ensure!(node.owner == sender, Error::<T>::NotNodeOwner);
                let meta = node.meta.clone();
                node.payload = payload;
                Ok::<(Option<NodeData>, Option<NodeData>), DispatchError>((meta, node.payload.clone()))
            })?;

            Self::deposit_event(Event::PayloadSet(node_id, sender));

            // Invoke the callback after successful payload update
            T::OnPayloadSet::on_payload_set(node_id, meta, new_payload);

            Ok(())
        }

        /// Move node to a new parent
        #[pallet::call_index(3)]
        #[pallet::weight(T::WeightInfo::move_node())]
        pub fn move_node(
            origin: OriginFor<T>,
            node_id: NodeId,
            new_parent_id: NodeId,
        ) -> DispatchResult {
            let sender = ensure_signed(origin)?;

            // Get node and new parent
            let node = <Nodes<T>>::get(node_id).ok_or(Error::<T>::NodeNotFound)?;
            let new_parent = <Nodes<T>>::get(new_parent_id).ok_or(Error::<T>::ParentNotFound)?;

            // Verify ownership
            ensure!(node.owner == sender, Error::<T>::NotNodeOwner);
            ensure!(new_parent.owner == sender, Error::<T>::OwnerMismatch);

            // Check for cycles - node_id cannot be an ancestor of new_parent
            // If node_id is in new_parent's path, moving node under new_parent would create a cycle
            ensure!(
                !new_parent.path.contains(&node_id),
                Error::<T>::CycleDetected
            );

            // Check tree depth after move
            ensure!(
                new_parent.path.len() < T::MaxTreeDepth::get() as usize,
                Error::<T>::MaxDepthExceeded
            );

            let old_parent = node.parent;

            // Update parent-child indexes
            if let Some(old_pid) = old_parent {
                // Remove from old parent's children
                <NodesByParent<T>>::mutate(old_pid, |children| {
                    children.retain(|&id| id != node_id);
                });
            } else {
                // Remove from root nodes
                <RootNodes<T>>::mutate(|roots| {
                    roots.retain(|&id| id != node_id);
                });
            }

            // Add to new parent's children
            <NodesByParent<T>>::try_mutate(new_parent_id, |children| {
                children
                    .try_push(node_id)
                    .map_err(|_| Error::<T>::TooManyChildren)
            })?;

            // Build new path
            let mut new_path = new_parent.path.clone();
            new_path
                .try_push(new_parent_id)
                .map_err(|_| Error::<T>::MaxDepthExceeded)?;

            // Update node's parent and path
            <Nodes<T>>::mutate(node_id, |node_opt| {
                if let Some(node) = node_opt {
                    node.parent = Some(new_parent_id);
                    node.path = new_path.clone();
                }
            });

            // Recursively update all descendant paths
            Self::update_descendant_paths(node_id, &new_path)?;

            Self::deposit_event(Event::NodeMoved(node_id, old_parent, new_parent_id, sender));
            Ok(())
        }

        /// Delete a node
        #[pallet::call_index(4)]
        #[pallet::weight(T::WeightInfo::delete_node())]
        pub fn delete_node(origin: OriginFor<T>, node_id: NodeId) -> DispatchResult {
            let sender = ensure_signed(origin)?;

            // Get the node
            let node = <Nodes<T>>::get(node_id).ok_or(Error::<T>::NodeNotFound)?;

            // Verify ownership
            ensure!(node.owner == sender, Error::<T>::NotNodeOwner);

            // Check if node has children
            let children = <NodesByParent<T>>::get(node_id);
            ensure!(children.is_empty(), Error::<T>::NodeHasChildren);

            // Remove from parent's children index
            if let Some(parent_id) = node.parent {
                <NodesByParent<T>>::mutate(parent_id, |children| {
                    children.retain(|&id| id != node_id);
                });
            } else {
                // Remove from root nodes
                <RootNodes<T>>::mutate(|roots| {
                    roots.retain(|&id| id != node_id);
                });
            }

            // Remove the node's children index entry
            <NodesByParent<T>>::remove(node_id);

            // Remove the node itself
            <Nodes<T>>::remove(node_id);

            Self::deposit_event(Event::NodeDeleted(node_id, sender));
            Ok(())
        }
    }

    impl<T: Config> Pallet<T> {
        /// Recursively update paths of all descendant nodes
        fn update_descendant_paths(
            parent_id: NodeId,
            parent_path: &BoundedVec<NodeId, T::MaxTreeDepth>,
        ) -> DispatchResult {
            let children = <NodesByParent<T>>::get(parent_id);

            for child_id in children.iter() {
                // Build new path for child
                let mut new_path = parent_path.clone();
                new_path
                    .try_push(parent_id)
                    .map_err(|_| Error::<T>::MaxDepthExceeded)?;

                // Update child's path
                <Nodes<T>>::mutate(child_id, |node_opt| {
                    if let Some(node) = node_opt {
                        node.path = new_path.clone();
                    }
                });

                // Recursively update descendants
                Self::update_descendant_paths(*child_id, &new_path)?;
            }

            Ok(())
        }
    }
}<|MERGE_RESOLUTION|>--- conflicted
+++ resolved
@@ -594,13 +594,23 @@
         #[pallet::constant]
         type MaxRootNodes: Get<u32>;
 
-<<<<<<< HEAD
         /// Encrypted data type for encrypted node data.
         ///
         /// This type encapsulates the encryption algorithm and encrypted payload.
         /// Different runtimes can provide different implementations to support
         /// various encryption schemes (AES, zkProofs, homomorphic encryption, etc.)
-=======
+        ///
+        /// # Example
+        ///
+        /// ```ignore
+        /// type EncryptedData = DefaultEncryptedData;
+        /// ```
+        type EncryptedData: Parameter
+            + Member
+            + MaxEncodedLen
+            + Clone
+            + TypeInfo;
+
         /// Callback handler invoked when a payload is set on a node.
         ///
         /// Use `()` for no callback, or implement the `OnPayloadSet` trait
@@ -611,26 +621,15 @@
         /// - The node ID that was updated
         /// - The current metadata of the node
         /// - The new payload that was set
->>>>>>> 645607ce
         ///
         /// # Example
         ///
         /// ```ignore
-<<<<<<< HEAD
-        /// type EncryptedData = DefaultEncryptedData;
-        /// ```
-        type EncryptedData: Parameter
-            + Member
-            + MaxEncodedLen
-            + Clone
-            + TypeInfo;
-=======
         /// type OnPayloadSet = (); // No callback
         /// type OnPayloadSet = MyCustomHandler; // Single handler
         /// type OnPayloadSet = (HandlerA, HandlerB); // Multiple handlers
         /// ```
         type OnPayloadSet: OnPayloadSet<Self::AccountId>;
->>>>>>> 645607ce
 
         /// Weight information for extrinsics
         type WeightInfo: WeightInfo;
