///////////////////////////////////////////////////////////////////////////////
//
//  Copyright 2018-2021 Robonomics Network <research@robonomics.network>
//
//  Licensed under the Apache License, Version 2.0 (the "License");
//  you may not use this file except in compliance with the License.
//  You may obtain a copy of the License at
//
//      http://www.apache.org/licenses/LICENSE-2.0
//
//  Unless required by applicable law or agreed to in writing, software
//  distributed under the License is distributed on an "AS IS" BASIS,
//  WITHOUT WARRANTIES OR CONDITIONS OF ANY KIND, either express or implied.
//  See the License for the specific language governing permissions and
//  limitations under the License.
//
///////////////////////////////////////////////////////////////////////////////
//! Robonomics Web Services runtime module.

// This can be compiled with `#[no_std]`, ready for Wasm.
#![cfg_attr(not(feature = "std"), no_std)]

use codec::{Decode, Encode, HasCompact};
use frame_support::pallet_prelude::Weight;
use sp_runtime::RuntimeDebug;

#[cfg(test)]
mod tests;

pub use pallet::*;

#[derive(PartialEq, Eq, Clone, Encode, Decode, RuntimeDebug)]
pub enum Subscription {
    /// Lifetime subscription.
    Lifetime {
        /// How much Transactions Per Second this subscription gives (in uTPS).
        #[codec(compact)]
        tps: u32,
    },
    /// Daily subscription (each daily subscription have 1 TPS).
    Daily {
        /// How long days this subscription active.
        #[codec(compact)]
        days: u32,
    },
}

impl Default for Subscription {
    fn default() -> Self {
        Subscription::Daily { days: 0 }
    }
}

#[derive(PartialEq, Eq, Clone, Default, Encode, Decode, RuntimeDebug)]
pub struct AuctionLedger<AccountId, Balance: HasCompact> {
    /// Auction winner address.
    pub winner: Option<AccountId>,
    /// Current best price.
    #[codec(compact)]
    pub best_price: Balance,
    /// Kind of subscription for this auction
    pub kind: Subscription,
}

impl<AccountId, Balance: HasCompact + Default> AuctionLedger<AccountId, Balance> {
    pub fn new(kind: Subscription) -> Self {
        Self {
            winner: None,
            best_price: Default::default(),
            kind,
        }
    }
}

#[derive(PartialEq, Eq, Clone, Encode, Decode, RuntimeDebug)]
pub struct SubscriptionLedger<Moment: HasCompact> {
    /// Free execution weights accumulator.
    #[codec(compact)]
    free_weight: Weight,
    /// Subscription creation timestamp.
    #[codec(compact)]
    issue_time: Moment,
    /// Moment of time for last subscription update (used for TPS estimation).
    #[codec(compact)]
    last_update: Moment,
    /// Kind of subscription (lifetime, daily, etc).
    kind: Subscription,
}

impl<Moment: HasCompact + Clone> SubscriptionLedger<Moment> {
    pub fn new(last_update: Moment, kind: Subscription) -> Self {
        Self {
            free_weight: Default::default(),
            issue_time: last_update.clone(),
            last_update,
            kind,
        }
    }
}

#[frame_support::pallet]
pub mod pallet {
    use super::*;
    use frame_support::{
        pallet_prelude::*,
        traits::{Currency, Imbalance, ReservableCurrency, Time, UnfilteredDispatchable},
        weights::GetDispatchInfo,
    };
    use frame_system::pallet_prelude::*;
    use pallet_robonomics_staking::OnBondHandler;
    use sp_runtime::{
        traits::{AtLeast32Bit, StaticLookup},
        DispatchResult,
    };
    use sp_std::prelude::*;

    type BalanceOf<T> = <<T as Config>::AuctionCurrency as Currency<
        <T as frame_system::Config>::AccountId,
    >>::Balance;

    const DAYS_TO_MS: u32 = 24 * 60 * 60 * 1000;

    #[pallet::config]
    pub trait Config: frame_system::Config {
        /// Call subscription method.
        type Call: Parameter + UnfilteredDispatchable<Origin = Self::Origin> + GetDispatchInfo;
        /// Current time source.
        type Time: Time<Moment = Self::Moment>;
        /// Time should be aligned to weights for TPS calculations.
        type Moment: Parameter + AtLeast32Bit + Into<Weight>;
        /// The auction index value.
        type AuctionIndex: Parameter + AtLeast32Bit + Default;
        /// The auction bid currency.
        type AuctionCurrency: ReservableCurrency<Self::AccountId>;
        /// The overarching event type.
        type Event: From<Event<Self>> + IsType<<Self as frame_system::Config>::Event>;
        /// Reference call weight, general transaction consumes this weight.
        #[pallet::constant]
        type ReferenceCallWeight: Get<Weight>;
        /// Subscription weight accumulator limit.
        #[pallet::constant]
        type WeightLimit: Get<Weight>;
        /// Subscription auction duration in blocks.
        #[pallet::constant]
        type AuctionDuration: Get<Self::BlockNumber>;
        /// How much token should be bonded to launch new auction.
        #[pallet::constant]
        type AuctionCost: Get<BalanceOf<Self>>;
        /// Minimal auction bid.
        #[pallet::constant]
        type MinimalBid: Get<BalanceOf<Self>>;
    }

    #[pallet::error]
    pub enum Error<T> {
        /// Auction is not ongoing.
        NotLiveAuction,
        /// Auction with the index doesn't exist.
        NotExistAuction,
        /// The bid is too small.
        TooSmallBid,
        /// Subscription is not registered.
        NoSubscription,
        /// Devices isn't assigned to this subscription.
        NotLinkedDevice,
        /// The origin account have no enough free weight to process these call: [free_weight, required_weight].
        FreeWeightIsNotEnough,
        /// This call is for oracle only.
        OracleOnlyCall,
    }

    #[pallet::event]
    #[pallet::generate_deposit(pub(super) fn deposit_event)]
<<<<<<< HEAD
    #[pallet::metadata(T::AuctionIndex = "AuctionIndex", T::AccountId = "AccountId")]
=======
>>>>>>> efebe1ba
    pub enum Event<T: Config> {
        /// New subscription auction bid received.
        NewBid(T::AuctionIndex, T::AccountId, BalanceOf<T>),
        /// Runtime method executed using RWS subscription.
        NewCall(T::AccountId, DispatchResult),
        /// Registered RWS subscription devices.
        NewDevices(T::AccountId, Vec<T::AccountId>),
        /// Registered new RWS subscription.
        NewSubscription(T::AccountId, Subscription),
    }

    #[pallet::storage]
    #[pallet::getter(fn oracle)]
    /// The `AccountId` of Ethereum RWS oracle.
    pub(super) type Oracle<T: Config> = StorageValue<_, T::AccountId>;

    #[pallet::storage]
    #[pallet::getter(fn ledger)]
    /// RWS subscriptions storage.
    pub(super) type Ledger<T: Config> =
        StorageMap<_, Twox64Concat, T::AccountId, SubscriptionLedger<<T::Time as Time>::Moment>>;

    #[pallet::storage]
    #[pallet::getter(fn devices)]
    /// Subscription linked devices.
    pub(super) type Devices<T: Config> =
        StorageMap<_, Twox64Concat, T::AccountId, Vec<T::AccountId>, ValueQuery>;

    /// Ongoing subscription auctions.
    #[pallet::storage]
    #[pallet::getter(fn auction_queue)]
    pub(super) type AuctionQueue<T: Config> = StorageValue<_, Vec<T::AuctionIndex>, ValueQuery>;

    /// Next auction index.
    #[pallet::storage]
    #[pallet::getter(fn auction_next)]
    pub(super) type AuctionNext<T: Config> = StorageValue<_, T::AuctionIndex, ValueQuery>;

    #[pallet::storage]
    #[pallet::getter(fn auction)]
    /// Indexed auction ledger.
    pub(super) type Auction<T: Config> =
        StorageMap<_, Twox64Concat, T::AuctionIndex, AuctionLedger<T::AccountId, BalanceOf<T>>>;

    /// This is intermediate value used to escape bonded value loss.
    /// For each bond if value is not enough to issue new subscription then bonded value will
    /// be written here.
    #[pallet::storage]
    #[pallet::getter(fn unspend_bond_value)]
    pub(super) type UnspendBondValue<T: Config> = StorageValue<_, BalanceOf<T>, ValueQuery>;

    #[pallet::pallet]
    #[pallet::generate_store(pub(super) trait Store)]
    pub struct Pallet<T>(PhantomData<T>);

    #[pallet::hooks]
    impl<T: Config> Hooks<BlockNumberFor<T>> for Pallet<T> {
        fn on_initialize(now: T::BlockNumber) -> Weight {
            if now % T::AuctionDuration::get() == 0u32.into() {
                Self::rotate_auctions()
            } else {
                1 as Weight
            }
        }
    }

    #[pallet::call]
    impl<T: Config> Pallet<T> {
        /// Authenticates the RWS staker and dispatches a free function call.
        ///
        /// The dispatch origin for this call must be _Signed_.
        ///
        /// # <weight>
        /// - Dependes of call method.
        /// - Basically this sould be free by concept.
        /// # </weight>
        #[pallet::weight((0, call.get_dispatch_info().class, Pays::No))]
        pub fn call(
            origin: OriginFor<T>,
            subscription_id: T::AccountId,
            call: Box<<T as Config>::Call>,
        ) -> DispatchResultWithPostInfo {
            // This is a public call, so we ensure that the origin is some signed account.
            let sender = ensure_signed(origin)?;

            let devices = Self::devices(&subscription_id);
            ensure!(
                devices.iter().any(|i| *i == sender),
                Error::<T>::NotLinkedDevice,
            );

            let subscription = Self::update_subscription(&subscription_id)?;
            let call_info = call.get_dispatch_info();
            ensure!(
                subscription.free_weight > call_info.weight,
                Error::<T>::FreeWeightIsNotEnough,
            );

            let res =
                call.dispatch_bypass_filter(frame_system::RawOrigin::Signed(sender.clone()).into());

            Self::deposit_event(Event::NewCall(sender, res.map(|_| ()).map_err(|e| e.error)));
            res
        }

        /// Plasce a bid for live subscription auction.
        ///
        /// # <weight>
        /// - reads auction & auction_queue
        /// - writes auction bid
        /// - AuctionCurrency reserve & unreserve
        /// # </weight>
        #[pallet::weight(100_000)]
        pub fn bid(
            origin: OriginFor<T>,
            index: T::AuctionIndex,
            #[pallet::compact] amount: BalanceOf<T>,
        ) -> DispatchResultWithPostInfo {
            // This is a public call, so we ensure that the origin is some signed account.
            let sender = ensure_signed(origin)?;

            let queue = Self::auction_queue();
            ensure!(
                queue.iter().any(|i| *i == index),
                Error::<T>::NotLiveAuction,
            );

            let mut auction = Self::auction(&index).ok_or(Error::<T>::NotExistAuction)?;
            if let Some(winner) = &auction.winner {
                ensure!(auction.best_price < amount, Error::<T>::TooSmallBid);

                T::AuctionCurrency::reserve(&sender, amount.clone())?;
                T::AuctionCurrency::unreserve(&winner, auction.best_price);
                auction.winner = Some(sender.clone());
                auction.best_price = amount.clone();
            } else {
                ensure!(T::MinimalBid::get() < amount, Error::<T>::TooSmallBid);

                T::AuctionCurrency::reserve(&sender, amount.clone())?;
                auction.winner = Some(sender.clone());
                auction.best_price = amount.clone();
            }
            <Auction<T>>::insert(&index, auction);

            Self::deposit_event(Event::NewBid(index, sender, amount));
            Ok(().into())
        }

        /// Set RWS subscription devices.
        ///
        /// # <weight>
        /// - O(1).
        /// - Limited storage reads.
        /// - One DB change.
        /// # </weight>
        #[pallet::weight(100_000)]
        pub fn set_devices(
            origin: OriginFor<T>,
            devices: Vec<T::AccountId>,
        ) -> DispatchResultWithPostInfo {
            let sender = ensure_signed(origin)?;
            <Devices<T>>::insert(sender.clone(), devices.clone());
            Self::deposit_event(Event::NewDevices(sender, devices));
            Ok(().into())
        }

        /// Change account bandwidth share rate by authority.
        ///
        /// Change RWS oracle account.
        ///
        /// The dispatch origin for this call must be _Root_.
        ///
        /// # <weight>
        /// - O(1).
        /// - Limited storage reads.
        /// - One DB change.
        /// # </weight>
        #[pallet::weight(100_000)]
        pub fn set_oracle(
            origin: OriginFor<T>,
            new: <T::Lookup as StaticLookup>::Source,
        ) -> DispatchResultWithPostInfo {
            ensure_root(origin)?;
            <Oracle<T>>::put(T::Lookup::lookup(new)?);
            Ok(().into())
        }

        /// Change account bandwidth share rate by authority.
        ///
        /// The dispatch origin for this call must be _oracle_.
        ///
        /// # <weight>
        /// - O(1).
        /// - Limited storage reads.
        /// - One DB change.
        /// # </weight>
        #[pallet::weight(100_000)]
        pub fn set_subscription(
            origin: OriginFor<T>,
            target: T::AccountId,
            subscription: Subscription,
        ) -> DispatchResultWithPostInfo {
            let sender = ensure_signed(origin)?;
            ensure!(
                Some(sender) == <Oracle<T>>::get(),
                Error::<T>::OracleOnlyCall
            );
            <Ledger<T>>::insert(
                target.clone(),
                SubscriptionLedger::new(T::Time::now(), subscription.clone()),
            );
            Self::deposit_event(Event::NewSubscription(target, subscription));
            Ok(().into())
        }
    }

    impl<T: Config> Pallet<T> {
        /// Create new auction.
        fn new_auction(kind: Subscription) {
            // get next index and increment
            let index = Self::auction_next();
            <AuctionNext<T>>::mutate(|x| *x += 1u8.into());

            // insert auction ledger
            <Auction<T>>::insert(&index, AuctionLedger::new(kind));

            // insert auction into queue
            <AuctionQueue<T>>::mutate(|queue| queue.push(index));
        }

        /// Rotate current auctions, register subscriptions and queue next.
        fn rotate_auctions() -> Weight {
            let queue = Self::auction_queue();
            let (finished, next): (Vec<_>, Vec<_>) = queue
                .iter()
                .map(|index| (index.clone(), Self::auction(index).unwrap_or_default()))
                .partition(|(_, auction)| auction.winner.is_some());

            // store auction indexes without bids to queue
            <AuctionQueue<T>>::put(next.iter().map(|(i, _)| i).collect::<Vec<_>>());

            for (_, auction) in finished.iter() {
                if let Some(subscription_id) = &auction.winner {
                    // transfer reserve to reward pool
                    let (slash, _) =
                        T::AuctionCurrency::slash_reserved(&subscription_id, auction.best_price);
                    T::AuctionCurrency::burn(slash.peek());
                    // register subscription
                    <Ledger<T>>::insert(
                        subscription_id,
                        SubscriptionLedger::new(T::Time::now(), auction.kind.clone()),
                    );
                }
            }

            let db = T::DbWeight::get();
            db.reads(1 + queue.len() as u64) + db.writes(1 + 2 * finished.len() as u64)
        }
        /// Update subscription internals and return updated ledger.
        fn update_subscription(
            subscription_id: &T::AccountId,
        ) -> Result<SubscriptionLedger<<T::Time as Time>::Moment>, Error<T>> {
            let mut subscription =
                Self::ledger(subscription_id).ok_or(Error::<T>::NoSubscription)?;

            let now = T::Time::now();
            let utps = match subscription.kind {
                Subscription::Lifetime { tps } => tps,
                Subscription::Daily { days } => {
                    let duration_ms = <T::Time as Time>::Moment::from(days * DAYS_TO_MS);
                    // If subscription active then 1 TPS else 0 TPS
                    if now > subscription.issue_time.clone() + duration_ms {
                        0u32
                    } else {
                        1_000_000u32 // uTPS
                    }
                }
            };

            let delta: Weight = (now.clone() - subscription.last_update).into();
            // Reference call weight * TPS * secons passed from last update
            subscription.free_weight +=
                T::ReferenceCallWeight::get() * (utps as Weight) * delta / 1_000_000_000;
            subscription.last_update = now;
            <Ledger<T>>::insert(subscription_id, subscription.clone());

            Ok(subscription)
        }
    }

    impl<T: Config> OnBondHandler<BalanceOf<T>> for Pallet<T> {
        fn on_bond(value: BalanceOf<T>) {
            let cost = T::AuctionCost::get();
            let bond_value = value + Self::unspend_bond_value();
            <UnspendBondValue<T>>::put(bond_value % cost);

            let mut auction_num = bond_value / cost;
            while auction_num > 0u32.into() {
                // XXX: start monthly auctions by default
                Self::new_auction(Subscription::Daily { days: 30 });
                auction_num -= 1u32.into();
            }
        }
    }
}<|MERGE_RESOLUTION|>--- conflicted
+++ resolved
@@ -171,10 +171,6 @@
 
     #[pallet::event]
     #[pallet::generate_deposit(pub(super) fn deposit_event)]
-<<<<<<< HEAD
-    #[pallet::metadata(T::AuctionIndex = "AuctionIndex", T::AccountId = "AccountId")]
-=======
->>>>>>> efebe1ba
     pub enum Event<T: Config> {
         /// New subscription auction bid received.
         NewBid(T::AuctionIndex, T::AccountId, BalanceOf<T>),
