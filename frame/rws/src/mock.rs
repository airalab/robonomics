///////////////////////////////////////////////////////////////////////////////
//
//  Copyright 2018-2025 Robonomics Network <research@robonomics.network>
//
//  Licensed under the Apache License, Version 2.0 (the "License");
//  you may not use this file except in compliance with the License.
//  You may obtain a copy of the License at
//
//      http://www.apache.org/licenses/LICENSE-2.0
//
//  Unless required by applicable law or agreed to in writing, software
//  distributed under the License is distributed on an "AS IS" BASIS,
//  WITHOUT WARRANTIES OR CONDITIONS OF ANY KIND, either express or implied.
//  See the License for the specific language governing permissions and
//  limitations under the License.
//
///////////////////////////////////////////////////////////////////////////////
//! Mock runtime for testing RWS pallet.

use crate::{self as pallet_rws};
<<<<<<< HEAD
use frame_support::{assert_ok, derive_impl, parameter_types, traits::{ConstU32, ConstU64, ConstU128}};
use sp_runtime::{traits::IdentityLookup, BuildStorage, Permill};
=======
use frame_support::{derive_impl, parameter_types, traits::ConstU64};
use parity_scale_codec::{Decode, DecodeWithMemTracking, Encode, MaxEncodedLen};
use scale_info::TypeInfo;
use sp_runtime::{traits::{BlakeTwo256, IdentityLookup}, BuildStorage, RuntimeDebug};
>>>>>>> f734da7e

type Block = frame_system::mocking::MockBlock<Test>;
type Balance = u128;
type AssetId = u32;
type AssetBalance = u128;
type Moment = u64;

const ALICE: u64 = 1;
const BOB: u64 = 2;
const CHARLIE: u64 = 3;
const LIFETIME_ASSET_ID: AssetId = 1;

/// Proxy type for testing
#[derive(
    Copy,
    Clone,
    Eq,
    PartialEq,
    Ord,
    PartialOrd,
    Encode,
    Decode,
    DecodeWithMemTracking,
    RuntimeDebug,
    MaxEncodedLen,
    TypeInfo,
)]
pub enum ProxyType {
    Any,
    RwsUser(u32),
}

impl Default for ProxyType {
    fn default() -> Self {
        Self::Any
    }
}

impl frame_support::traits::InstanceFilter<RuntimeCall> for ProxyType {
    fn filter(&self, c: &RuntimeCall) -> bool {
        match self {
            ProxyType::Any => true,
            ProxyType::RwsUser(allowed_subscription_id) => {
                // Only allow RWS::call operations for the specific subscription
                match c {
                    RuntimeCall::RWS(pallet_rws::Call::call { subscription_id, .. }) => {
                        subscription_id == allowed_subscription_id
                    }
                    _ => false,
                }
            }
        }
    }
    
    fn is_superset(&self, o: &Self) -> bool {
        match (self, o) {
            (ProxyType::Any, _) => true,
            (_, ProxyType::Any) => false,
            (ProxyType::RwsUser(a), ProxyType::RwsUser(b)) => a == b,
        }
    }
}

// Configure a mock runtime to test the pallet.
frame_support::construct_runtime!(
    pub enum Test
    {
        System: frame_system,
        Timestamp: pallet_timestamp,
        Balances: pallet_balances,
<<<<<<< HEAD
        Assets: pallet_assets,
=======
        Proxy: pallet_proxy,
>>>>>>> f734da7e
        RWS: pallet_rws,
    }
);

#[derive_impl(frame_system::config_preludes::TestDefaultConfig)]
impl frame_system::Config for Test {
    type AccountId = u64;
    type Lookup = IdentityLookup<Self::AccountId>;
    type Block = Block;
    type AccountData = pallet_balances::AccountData<Balance>;
    type DbWeight = frame_support::weights::constants::RocksDbWeight;
}

parameter_types! {
    pub const ExistentialDeposit: u128 = 1;
}

impl pallet_balances::Config for Test {
    type MaxLocks = ();
    type MaxReserves = ();
    type ReserveIdentifier = [u8; 8];
    type Balance = Balance;
    type RuntimeEvent = RuntimeEvent;
    type DustRemoval = ();
    type ExistentialDeposit = ExistentialDeposit;
    type AccountStore = System;
    type WeightInfo = ();
    type FreezeIdentifier = ();
    type MaxFreezes = ();
    type RuntimeHoldReason = ();
    type RuntimeFreezeReason = ();
    type DoneSlashHandler = ();
}

impl pallet_assets::Config for Test {
    type RuntimeEvent = RuntimeEvent;
    type Balance = AssetBalance;
    type AssetId = AssetId;
    type AssetIdParameter = AssetId;
    type Currency = Balances;
    type CreateOrigin = frame_support::traits::AsEnsureOriginWithArg<frame_system::EnsureSigned<u64>>;
    type ForceOrigin = frame_system::EnsureRoot<u64>;
    type AssetDeposit = ConstU128<0>;
    type AssetAccountDeposit = ConstU128<0>;
    type MetadataDepositBase = ConstU128<0>;
    type MetadataDepositPerByte = ConstU128<0>;
    type ApprovalDeposit = ConstU128<0>;
    type StringLimit = ConstU32<50>;
    type Freezer = ();
    type Extra = ();
    type WeightInfo = ();
    type RemoveItemsLimit = ConstU32<1000>;
    type CallbackHandle = ();
    type Holder = ();
    #[cfg(feature = "runtime-benchmarks")]
    type BenchmarkHelper = ();
}

impl pallet_timestamp::Config for Test {
    type Moment = Moment;
    type OnTimestampSet = ();
    type MinimumPeriod = ConstU64<1>;
    type WeightInfo = ();
}

parameter_types! {
    pub const ProxyDepositBase: Balance = 1;
    pub const ProxyDepositFactor: Balance = 1;
    pub const AnnouncementDepositBase: Balance = 1;
    pub const AnnouncementDepositFactor: Balance = 1;
}

impl pallet_proxy::Config for Test {
    type RuntimeEvent = RuntimeEvent;
    type RuntimeCall = RuntimeCall;
    type Currency = Balances;
    type ProxyType = ProxyType;
    type ProxyDepositBase = ProxyDepositBase;
    type ProxyDepositFactor = ProxyDepositFactor;
    type MaxProxies = frame_support::traits::ConstU32<32>;
    type MaxPending = frame_support::traits::ConstU32<32>;
    type CallHasher = BlakeTwo256;
    type AnnouncementDepositBase = AnnouncementDepositBase;
    type AnnouncementDepositFactor = AnnouncementDepositFactor;
    type WeightInfo = ();
    type BlockNumberProvider = System;
}

parameter_types! {
    pub const ReferenceCallWeight: u64 = 70_952_000;
    pub const AuctionDuration: u64 = 100_000; // 100 seconds in milliseconds
    pub const MinimalBid: u128 = 100;
    pub const LifetimeAssetId: AssetId = LIFETIME_ASSET_ID;
    // Ratio: Permill::from_parts(1_000) = 1000 μTPS per 10 tokens = 100 μTPS per 1 token
    pub AssetToTpsRatio: Permill = Permill::from_parts(1_000);
    pub const RwsPalletId: frame_support::PalletId = frame_support::PalletId(*b"rws/lock");
}

impl pallet_rws::Config for Test {
    type RuntimeEvent = RuntimeEvent;
    type Call = RuntimeCall;
    type Time = Timestamp;
    type Moment = u64;
    type AuctionCurrency = Balances;
    type Assets = Assets;
    type PalletId = RwsPalletId;
    type LifetimeAssetId = LifetimeAssetId;
    type AssetToTpsRatio = AssetToTpsRatio;
    type ReferenceCallWeight = ReferenceCallWeight;
    type AuctionDuration = AuctionDuration;
    type MinimalBid = MinimalBid;
    type StartAuctionOrigin = frame_system::EnsureRoot<Self::AccountId>;
    type WeightInfo = ();
}

// Build genesis storage according to the mock runtime.
pub fn new_test_ext() -> sp_io::TestExternalities {
    let mut t = frame_system::GenesisConfig::<Test>::default()
        .build_storage()
        .unwrap();

    pallet_balances::GenesisConfig::<Test> {
        balances: vec![(ALICE, 10_000_000), (BOB, 5_000_000), (CHARLIE, 5_000_000)],
        dev_accounts: None,
    }
    .assimilate_storage(&mut t)
    .unwrap();

    let mut ext = sp_io::TestExternalities::new(t);
    ext.execute_with(|| {
        System::set_block_number(1);
        Timestamp::set_timestamp(1000);
        
        // Create the lifetime asset
        assert_ok!(Assets::force_create(
            RuntimeOrigin::root(),
            LIFETIME_ASSET_ID,
            ALICE, // admin
            true,  // is_sufficient
            1      // min_balance
        ));
        
        // Mint assets to test accounts
        assert_ok!(Assets::mint(
            RuntimeOrigin::signed(ALICE),
            LIFETIME_ASSET_ID,
            ALICE,
            10_000_000
        ));
        assert_ok!(Assets::mint(
            RuntimeOrigin::signed(ALICE),
            LIFETIME_ASSET_ID,
            BOB,
            5_000_000
        ));
        assert_ok!(Assets::mint(
            RuntimeOrigin::signed(ALICE),
            LIFETIME_ASSET_ID,
            CHARLIE,
            5_000_000
        ));
    });
    ext
}<|MERGE_RESOLUTION|>--- conflicted
+++ resolved
@@ -18,15 +18,10 @@
 //! Mock runtime for testing RWS pallet.
 
 use crate::{self as pallet_rws};
-<<<<<<< HEAD
-use frame_support::{assert_ok, derive_impl, parameter_types, traits::{ConstU32, ConstU64, ConstU128}};
-use sp_runtime::{traits::IdentityLookup, BuildStorage, Permill};
-=======
 use frame_support::{derive_impl, parameter_types, traits::ConstU64};
 use parity_scale_codec::{Decode, DecodeWithMemTracking, Encode, MaxEncodedLen};
 use scale_info::TypeInfo;
 use sp_runtime::{traits::{BlakeTwo256, IdentityLookup}, BuildStorage, RuntimeDebug};
->>>>>>> f734da7e
 
 type Block = frame_system::mocking::MockBlock<Test>;
 type Balance = u128;
@@ -97,11 +92,8 @@
         System: frame_system,
         Timestamp: pallet_timestamp,
         Balances: pallet_balances,
-<<<<<<< HEAD
         Assets: pallet_assets,
-=======
         Proxy: pallet_proxy,
->>>>>>> f734da7e
         RWS: pallet_rws,
     }
 );
