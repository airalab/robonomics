///////////////////////////////////////////////////////////////////////////////
//
//  Copyright 2018-2025 Robonomics Network <research@robonomics.network>
//
//  Licensed under the Apache License, Version 2.0 (the "License");
//  you may not use this file except in compliance with the License.
//  You may obtain a copy of the License at
//
//      http://www.apache.org/licenses/LICENSE-2.0
//
//  Unless required by applicable law or agreed to in writing, software
//  distributed under the License is distributed on an "AS IS" BASIS,
//  WITHOUT WARRANTIES OR CONDITIONS OF ANY KIND, either express or implied.
//  See the License for the specific language governing permissions and
//  limitations under the License.
//
///////////////////////////////////////////////////////////////////////////////
// Benchmarks for RWS Pallet v2.0

#![cfg(feature = "runtime-benchmarks")]

use super::*;
use frame_benchmarking::v2::*;
use frame_support::{
    assert_ok, 
    pallet_prelude::Get, 
    traits::{Currency, fungibles::{Inspect, Mutate}, Time}
};
use frame_system::RawOrigin;
use sp_std::prelude::*;

type AssetBalanceOf<T> =
    <<T as Config>::Assets as Inspect<<T as frame_system::Config>::AccountId>>::Balance;

const SEED: u32 = 0;

fn funded_account<T: Config>(name: &'static str, index: u32) -> T::AccountId {
    let caller: T::AccountId = account(name, index, SEED);
    T::AuctionCurrency::make_free_balance_be(&caller, T::MinimalBid::get() * 100u32.into());
    caller
}

#[benchmarks]
mod benchmarks {
    use super::*;

    #[benchmark]
    fn start_auction() {
        #[extrinsic_call]
        _(RawOrigin::Root, SubscriptionMode::Lifetime { tps: 1000 });
    }

    #[benchmark]
    fn bid() {
        // Start an auction first
        let mode = SubscriptionMode::Lifetime { tps: 1000 };
        assert_ok!(Pallet::<T>::start_auction(RawOrigin::Root.into(), mode));

        let caller = funded_account::<T>("caller", 0);
        let auction_id = 0u32; // First auction
        let amount = T::MinimalBid::get() * 10u32.into();

        #[extrinsic_call]
        _(RawOrigin::Signed(caller), auction_id, amount);
    }

    #[benchmark]
    fn claim() {
        // Start an auction and place a bid
        let mode = SubscriptionMode::Lifetime { tps: 1000 };
        assert_ok!(Pallet::<T>::start_auction(RawOrigin::Root.into(), mode));

        let caller = funded_account::<T>("caller", 0);
        let auction_id = 0u32;
        let amount = T::MinimalBid::get() * 10u32.into();
        assert_ok!(Pallet::<T>::bid(
            RawOrigin::Signed(caller.clone()).into(),
            auction_id,
            amount
        ));

        // Fast forward time past auction duration
        // Advance block number which will also advance timestamp in the runtime
        frame_system::Pallet::<T>::set_block_number(1000u32.into());

        #[extrinsic_call]
        _(RawOrigin::Signed(caller), auction_id, None);
    }

<<<<<<< HEAD
    #[benchmark]
    fn call() {
        // Create a subscription first via auction
        let mode = SubscriptionMode::Lifetime { tps: 100_000 };
        assert_ok!(Pallet::<T>::start_auction(RawOrigin::Root.into(), mode));

        let caller = funded_account::<T>("caller", 0);
        let auction_id = 0u32;
        let amount = T::MinimalBid::get() * 10u32.into();
        assert_ok!(Pallet::<T>::bid(
            RawOrigin::Signed(caller.clone()).into(),
            auction_id,
            amount
        ));

        // Fast forward and claim
        let now = T::Time::now();
        <T::Time as frame_support::traits::Time>::set_timestamp(
            now + T::AuctionDuration::get() + 1u32.into(),
        );
        assert_ok!(Pallet::<T>::claim(
            RawOrigin::Signed(caller.clone()).into(),
            auction_id,
            None
        ));

        let subscription_id = 0u32;
        let inner_call = frame_system::Call::<T>::remark {
            remark: vec![0u8; 100],
        };
        let boxed_call = Box::new(<T as Config>::Call::from(inner_call));

        #[extrinsic_call]
        _(RawOrigin::Signed(caller), subscription_id, boxed_call);
    }
=======
    // NOTE: The `call` benchmark is omitted because it requires constructing a value of
    // type `<T as Config>::Call`, which is typically `RuntimeCall` at the runtime level.
    // This type cannot be constructed generically at the pallet level without runtime-specific
    // knowledge. The benchmark should be implemented at the runtime level using
    // frame-benchmarking-cli if needed for production weight calculations.
    //
    // For reference, the call extrinsic signature is:
    // pub fn call(origin: OriginFor<T>, subscription_id: u32, call: Box<<T as Config>::Call>)
    //
    // To benchmark this in a specific runtime:
    // 1. Use the runtime's RuntimeCall type directly
    // 2. Or add a BenchmarkHelper trait to the pallet Config that provides a method to
    //    construct sample Call values for benchmarking
>>>>>>> f734da7e

    #[benchmark]
    fn start_lifetime() {
        // Get a whitelisted caller
        let caller: T::AccountId = whitelisted_caller();
        let amount: AssetBalanceOf<T> = 1000u32.into();
        
        // Get the asset ID from config
        let asset_id = T::LifetimeAssetId::get();
        
        // Mint assets to the caller using the Assets trait
        // This assumes the runtime benchmark environment has the asset created
        let _ = T::Assets::mint_into(asset_id, &caller, amount * 10u32.into());

        #[extrinsic_call]
        _(RawOrigin::Signed(caller), amount);
    }

    #[benchmark]
    fn stop_lifetime() {
        // Setup: Create asset-locked subscription first
        let caller: T::AccountId = whitelisted_caller();
        let amount: AssetBalanceOf<T> = 1000u32.into();
        let asset_id = T::LifetimeAssetId::get();
        
        // Mint assets to the caller
        let _ = T::Assets::mint_into(asset_id, &caller, amount * 10u32.into());
        
        // Create the subscription via start_lifetime
        assert_ok!(Pallet::<T>::start_lifetime(
            RawOrigin::Signed(caller.clone()).into(),
            amount
        ));
        
        let subscription_id = 0u32;

        #[extrinsic_call]
        _(RawOrigin::Signed(caller), subscription_id);
    }

    impl_benchmark_test_suite!(Rws, crate::tests::new_test_ext(), crate::tests::Runtime);
}<|MERGE_RESOLUTION|>--- conflicted
+++ resolved
@@ -87,43 +87,6 @@
         _(RawOrigin::Signed(caller), auction_id, None);
     }
 
-<<<<<<< HEAD
-    #[benchmark]
-    fn call() {
-        // Create a subscription first via auction
-        let mode = SubscriptionMode::Lifetime { tps: 100_000 };
-        assert_ok!(Pallet::<T>::start_auction(RawOrigin::Root.into(), mode));
-
-        let caller = funded_account::<T>("caller", 0);
-        let auction_id = 0u32;
-        let amount = T::MinimalBid::get() * 10u32.into();
-        assert_ok!(Pallet::<T>::bid(
-            RawOrigin::Signed(caller.clone()).into(),
-            auction_id,
-            amount
-        ));
-
-        // Fast forward and claim
-        let now = T::Time::now();
-        <T::Time as frame_support::traits::Time>::set_timestamp(
-            now + T::AuctionDuration::get() + 1u32.into(),
-        );
-        assert_ok!(Pallet::<T>::claim(
-            RawOrigin::Signed(caller.clone()).into(),
-            auction_id,
-            None
-        ));
-
-        let subscription_id = 0u32;
-        let inner_call = frame_system::Call::<T>::remark {
-            remark: vec![0u8; 100],
-        };
-        let boxed_call = Box::new(<T as Config>::Call::from(inner_call));
-
-        #[extrinsic_call]
-        _(RawOrigin::Signed(caller), subscription_id, boxed_call);
-    }
-=======
     // NOTE: The `call` benchmark is omitted because it requires constructing a value of
     // type `<T as Config>::Call`, which is typically `RuntimeCall` at the runtime level.
     // This type cannot be constructed generically at the pallet level without runtime-specific
@@ -137,7 +100,6 @@
     // 1. Use the runtime's RuntimeCall type directly
     // 2. Or add a BenchmarkHelper trait to the pallet Config that provides a method to
     //    construct sample Call values for benchmarking
->>>>>>> f734da7e
 
     #[benchmark]
     fn start_lifetime() {
