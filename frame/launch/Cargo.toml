[package]
name = "pallet-robonomics-launch"
description = "Robonomics Network robot launch Substrate runtime module"
version = "0.3.0"
authors = ["Airalab <research@aira.life>"]
edition = "2018"

[dependencies]
<<<<<<< HEAD
scale-info = { version = "1.0", default-features = false, features = ["derive"] }
codec = { package = "parity-scale-codec", version = "2.3", default-features = false, features = ["derive"] }
sp-runtime = { git = "https://github.com/paritytech/substrate", branch = "polkadot-v0.9.12", default-features = false }
frame-system = { git = "https://github.com/paritytech/substrate", branch = "polkadot-v0.9.12", default-features = false }
frame-support = { git = "https://github.com/paritytech/substrate", branch = "polkadot-v0.9.12", default-features = false }
=======
codec = { package = "parity-scale-codec", version = "2.0", default-features = false, features = ["derive"] }
sp-runtime = { git = "https://github.com/paritytech/substrate", branch = "polkadot-v0.9.10", default-features = false }
frame-system = { git = "https://github.com/paritytech/substrate", branch = "polkadot-v0.9.10", default-features = false }
frame-support = { git = "https://github.com/paritytech/substrate", branch = "polkadot-v0.9.10", default-features = false }
frame-benchmarking = { git = "https://github.com/paritytech/substrate", branch = "polkadot-v0.9.10", default-features = false, optional = true }
>>>>>>> 0740d8d7

[features]
default = ["std"]
std = [
    "codec/std",
    "sp-runtime/std",
    "frame-system/std",
    "frame-support/std",
<<<<<<< HEAD
    "scale-info/std",
=======
    "frame-benchmarking/std",
]

runtime-benchmarks = [
    "frame-benchmarking",
    "frame-support/runtime-benchmarks",
    "frame-system/runtime-benchmarks",
>>>>>>> 0740d8d7
]<|MERGE_RESOLUTION|>--- conflicted
+++ resolved
@@ -6,19 +6,12 @@
 edition = "2018"
 
 [dependencies]
-<<<<<<< HEAD
 scale-info = { version = "1.0", default-features = false, features = ["derive"] }
 codec = { package = "parity-scale-codec", version = "2.3", default-features = false, features = ["derive"] }
 sp-runtime = { git = "https://github.com/paritytech/substrate", branch = "polkadot-v0.9.12", default-features = false }
 frame-system = { git = "https://github.com/paritytech/substrate", branch = "polkadot-v0.9.12", default-features = false }
 frame-support = { git = "https://github.com/paritytech/substrate", branch = "polkadot-v0.9.12", default-features = false }
-=======
-codec = { package = "parity-scale-codec", version = "2.0", default-features = false, features = ["derive"] }
-sp-runtime = { git = "https://github.com/paritytech/substrate", branch = "polkadot-v0.9.10", default-features = false }
-frame-system = { git = "https://github.com/paritytech/substrate", branch = "polkadot-v0.9.10", default-features = false }
-frame-support = { git = "https://github.com/paritytech/substrate", branch = "polkadot-v0.9.10", default-features = false }
-frame-benchmarking = { git = "https://github.com/paritytech/substrate", branch = "polkadot-v0.9.10", default-features = false, optional = true }
->>>>>>> 0740d8d7
+frame-benchmarking = { git = "https://github.com/paritytech/substrate", branch = "polkadot-v0.9.12", default-features = false, optional = true }
 
 [features]
 default = ["std"]
@@ -27,9 +20,7 @@
     "sp-runtime/std",
     "frame-system/std",
     "frame-support/std",
-<<<<<<< HEAD
     "scale-info/std",
-=======
     "frame-benchmarking/std",
 ]
 
@@ -37,5 +28,4 @@
     "frame-benchmarking",
     "frame-support/runtime-benchmarks",
     "frame-system/runtime-benchmarks",
->>>>>>> 0740d8d7
 ]