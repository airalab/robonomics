
[package]
name = "robonomics-protocol"
description = "Robonomics Network protocol library."
version = "0.13.0"
authors = ["Airalab <research@aira.life>"]
edition = "2021"

[dependencies]
robonomics-primitives = { path = "../primitives" }
serde = { version = "1.0.130", features = ["derive"] }
serde_json = "1.0.68"
codec = { package = "parity-scale-codec", version = "3.0", features = ["derive"] }
async-trait = "0.1.30"
derive_more = "0.99.11"
futures-timer = "3.0.2"
# subxt = "0.17.0"
substrate-frame-rpc-system = { git = "https://github.com/paritytech/substrate", branch = "polkadot-v0.9.24"}
sp-runtime = { git = "https://github.com/paritytech/substrate", branch = "polkadot-v0.9.24" }
sp-core = { git = "https://github.com/paritytech/substrate", branch = "polkadot-v0.9.24" }
sp-api = { git = "https://github.com/paritytech/substrate", branch = "polkadot-v0.9.24" }
sp-blockchain = { git = "https://github.com/paritytech/substrate", branch = "polkadot-v0.9.24" }
libp2p = "0.40.0"
futures = "0.3.15"
bincode = "1.3.1"
log = "0.4.11"
<<<<<<< HEAD
jsonrpsee = { version = "0.13.1", features = ["server"] }
sc-rpc-api = { git = "https://github.com/paritytech/substrate", branch = "polkadot-v0.9.23" }
=======
jsonrpc-core = "18.0.0"
jsonrpc-derive = "18.0.0"
jsonrpc-pubsub = "18.0.0"
jsonrpc-core-client = "18.0.0"
sc-rpc-api = { git = "https://github.com/paritytech/substrate", branch = "polkadot-v0.9.24" }
>>>>>>> b9bef200
rand = "0.8.4"
rustc-hex = "2.1.0"
rust-base58  = "0.0.4"
chrono = "0.4"
hex = "0.4"
tokio = "1.19.2"<|MERGE_RESOLUTION|>--- conflicted
+++ resolved
@@ -24,16 +24,8 @@
 futures = "0.3.15"
 bincode = "1.3.1"
 log = "0.4.11"
-<<<<<<< HEAD
 jsonrpsee = { version = "0.13.1", features = ["server"] }
-sc-rpc-api = { git = "https://github.com/paritytech/substrate", branch = "polkadot-v0.9.23" }
-=======
-jsonrpc-core = "18.0.0"
-jsonrpc-derive = "18.0.0"
-jsonrpc-pubsub = "18.0.0"
-jsonrpc-core-client = "18.0.0"
 sc-rpc-api = { git = "https://github.com/paritytech/substrate", branch = "polkadot-v0.9.24" }
->>>>>>> b9bef200
 rand = "0.8.4"
 rustc-hex = "2.1.0"
 rust-base58  = "0.0.4"
