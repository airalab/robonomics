[package]
name = "robonomics-protocol"
description = "Robonomics Network protocol library."
version = "0.12.0"
authors = ["Airalab <research@aira.life>"]
edition = "2018"

[dependencies]
serde = { version = "1.0.130", features = ["derive"] }
serde_json = "1.0.68"
codec = { package = "parity-scale-codec", version = "2.3", features = ["derive"] }
async-trait = "0.1.30"
derive_more = "0.99.11"
futures-timer = "3.0.2"
<<<<<<< HEAD
substrate-subxt = { git = "https://github.com/paritytech/subxt", rev = "8f0641e6606846b1e7a8c4b98a1a11d6f61a4773", default-features = false, features = ["tokio02"] }
substrate-subxt-proc-macro = { git = "https://github.com/paritytech/subxt", rev = "8f0641e6606846b1e7a8c4b98a1a11d6f61a4773" }
sp-runtime = { git = "https://github.com/paritytech/substrate", branch = "polkadot-v0.9.10" }
sp-core = { git = "https://github.com/paritytech/substrate", branch = "polkadot-v0.9.10" }
libp2p = "0.38"
futures = "0.3.8"
=======
# substrate-subxt = { git = "https://github.com/paritytech/substrate-subxt", rev="c19d2e6", default-features = false, features = ["tokio02"] }
# substrate-subxt-proc-macro = { git = "https://github.com/paritytech/substrate-subxt"}
# subxt = { git = "https://github.com/paritytech/subxt", rev="c19d2e6", default-features = false, features = ["tokio02"] }
substrate-subxt-proc-macro = { git = "https://github.com/paritytech/substrate-subxt"}
sp-runtime = { git = "https://github.com/paritytech/substrate", branch = "polkadot-v0.9.12" }
sp-core = { git = "https://github.com/paritytech/substrate", branch = "polkadot-v0.9.12" }
libp2p = "0.39"
libp2p-swarm = "0.30.0"
futures = "0.3.15"
>>>>>>> efebe1ba
bincode = "1.3.1"
log = "0.4.11"
jsonrpc-core = "18.0.0"
jsonrpc-derive = "18.0.0"
jsonrpc-pubsub = "18.0.0"
jsonrpc-core-client = "18.0.0"
sc-rpc-api = { git = "https://github.com/paritytech/substrate", branch = "polkadot-v0.9.12" }
rand = "0.8.4"
rustc-hex = "2.1.0"<|MERGE_RESOLUTION|>--- conflicted
+++ resolved
@@ -12,30 +12,20 @@
 async-trait = "0.1.30"
 derive_more = "0.99.11"
 futures-timer = "3.0.2"
-<<<<<<< HEAD
-substrate-subxt = { git = "https://github.com/paritytech/subxt", rev = "8f0641e6606846b1e7a8c4b98a1a11d6f61a4773", default-features = false, features = ["tokio02"] }
-substrate-subxt-proc-macro = { git = "https://github.com/paritytech/subxt", rev = "8f0641e6606846b1e7a8c4b98a1a11d6f61a4773" }
-sp-runtime = { git = "https://github.com/paritytech/substrate", branch = "polkadot-v0.9.10" }
-sp-core = { git = "https://github.com/paritytech/substrate", branch = "polkadot-v0.9.10" }
-libp2p = "0.38"
-futures = "0.3.8"
-=======
 # substrate-subxt = { git = "https://github.com/paritytech/substrate-subxt", rev="c19d2e6", default-features = false, features = ["tokio02"] }
 # substrate-subxt-proc-macro = { git = "https://github.com/paritytech/substrate-subxt"}
 # subxt = { git = "https://github.com/paritytech/subxt", rev="c19d2e6", default-features = false, features = ["tokio02"] }
-substrate-subxt-proc-macro = { git = "https://github.com/paritytech/substrate-subxt"}
-sp-runtime = { git = "https://github.com/paritytech/substrate", branch = "polkadot-v0.9.12" }
-sp-core = { git = "https://github.com/paritytech/substrate", branch = "polkadot-v0.9.12" }
+sp-runtime = { git = "https://github.com/paritytech/substrate", branch = "polkadot-v0.9.13" }
+sp-core = { git = "https://github.com/paritytech/substrate", branch = "polkadot-v0.9.13" }
 libp2p = "0.39"
 libp2p-swarm = "0.30.0"
 futures = "0.3.15"
->>>>>>> efebe1ba
 bincode = "1.3.1"
 log = "0.4.11"
 jsonrpc-core = "18.0.0"
 jsonrpc-derive = "18.0.0"
 jsonrpc-pubsub = "18.0.0"
 jsonrpc-core-client = "18.0.0"
-sc-rpc-api = { git = "https://github.com/paritytech/substrate", branch = "polkadot-v0.9.12" }
+sc-rpc-api = { git = "https://github.com/paritytech/substrate", branch = "polkadot-v0.9.13" }
 rand = "0.8.4"
 rustc-hex = "2.1.0"