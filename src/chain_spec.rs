use primitives::{AuthorityId, ed25519};
<<<<<<< HEAD
use robonomics_node_runtime::{AccountId, GenesisConfig, ConsensusConfig, TimestampConfig, BalancesConfig, UpgradeKeyConfig, RobonomicsConfig};
=======
use template_node_runtime::{
	AccountId, GenesisConfig, ConsensusConfig, TimestampConfig, BalancesConfig, UpgradeKeyConfig,
};
>>>>>>> 15eab6c9
use substrate_service;

// Note this is the URL for the telemetry server
//const STAGING_TELEMETRY_URL: &str = "wss://telemetry.polkadot.io/submit/";

/// Specialised `ChainSpec`. This is a specialisation of the general Substrate ChainSpec type.
pub type ChainSpec = substrate_service::ChainSpec<GenesisConfig>;

/// The chain specification option. This is expected to come in from the CLI and
/// is little more than one of a number of alternatives which can easily be converted
/// from a string (`--chain=...`) into a `ChainSpec`.
#[derive(Clone, Debug)]
pub enum Alternative {
	/// Whatever the current runtime is, with just Alice as an auth.
	Development,
	/// Whatever the current runtime is, with simple Alice/Bob auths.
	LocalTestnet,
}

impl Alternative {
	/// Get an actual chain config from one of the alternatives.
	pub(crate) fn load(self) -> Result<ChainSpec, String> {
		Ok(match self {
			Alternative::Development => ChainSpec::from_genesis(
				"Development",
				"dev",
				|| testnet_genesis(vec![
					ed25519::Pair::from_seed(b"Alice                           ").public().into(),
				], vec![
					ed25519::Pair::from_seed(b"Alice                           ").public().0.into(),
				],
					ed25519::Pair::from_seed(b"Alice                           ").public().0.into()
				),
				vec![],
				None,
				None,
				None,
				None
			),
			Alternative::LocalTestnet => ChainSpec::from_genesis(
				"Local Testnet",
				"local_testnet",
				|| testnet_genesis(vec![
					ed25519::Pair::from_seed(b"Alice                           ").public().into(),
					ed25519::Pair::from_seed(b"Bob                             ").public().into(),
				], vec![
					ed25519::Pair::from_seed(b"Alice                           ").public().0.into(),
					ed25519::Pair::from_seed(b"Bob                             ").public().0.into(),
					ed25519::Pair::from_seed(b"Charlie                         ").public().0.into(),
					ed25519::Pair::from_seed(b"Dave                            ").public().0.into(),
					ed25519::Pair::from_seed(b"Eve                             ").public().0.into(),
					ed25519::Pair::from_seed(b"Ferdie                          ").public().0.into(),
				],
					ed25519::Pair::from_seed(b"Alice                           ").public().0.into()
				),
				vec![],
				None,
				None,
				None,
				None
			),
		})
	}

	pub(crate) fn from(s: &str) -> Option<Self> {
		match s {
			"dev" => Some(Alternative::Development),
			"local" => Some(Alternative::LocalTestnet),
			_ => None,
		}
	}
}

fn testnet_genesis(initial_authorities: Vec<AuthorityId>, endowed_accounts: Vec<AccountId>, upgrade_key: AccountId) -> GenesisConfig {
	GenesisConfig {
		consensus: Some(ConsensusConfig {
			code: include_bytes!("../runtime/wasm/target/wasm32-unknown-unknown/release/robonomics_node_runtime.compact.wasm").to_vec(),
			authorities: initial_authorities.clone(),
		}),
		system: None,
		timestamp: Some(TimestampConfig {
			period: 5,					// 5 second block time.
		}),
		balances: Some(BalancesConfig {
			transaction_base_fee: 1,
			transaction_byte_fee: 0,
			existential_deposit: 500,
			transfer_fee: 0,
			creation_fee: 0,
			reclaim_rebate: 0,
			balances: endowed_accounts.iter().map(|&k|(k, (1 << 60))).collect(),
		}),
		upgrade_key: Some(UpgradeKeyConfig {
			key: upgrade_key,
		}),
        robonomics: Some(RobonomicsConfig {
			liability_count: 0,
			_genesis_phantom_data: Default::default(),
        }),
	}
}<|MERGE_RESOLUTION|>--- conflicted
+++ resolved
@@ -1,11 +1,7 @@
 use primitives::{AuthorityId, ed25519};
-<<<<<<< HEAD
-use robonomics_node_runtime::{AccountId, GenesisConfig, ConsensusConfig, TimestampConfig, BalancesConfig, UpgradeKeyConfig, RobonomicsConfig};
-=======
-use template_node_runtime::{
-	AccountId, GenesisConfig, ConsensusConfig, TimestampConfig, BalancesConfig, UpgradeKeyConfig,
+use robonomics_node_runtime::{
+    AccountId, GenesisConfig, ConsensusConfig, TimestampConfig, BalancesConfig, UpgradeKeyConfig
 };
->>>>>>> 15eab6c9
 use substrate_service;
 
 // Note this is the URL for the telemetry server
@@ -101,9 +97,6 @@
 		upgrade_key: Some(UpgradeKeyConfig {
 			key: upgrade_key,
 		}),
-        robonomics: Some(RobonomicsConfig {
-			liability_count: 0,
-			_genesis_phantom_data: Default::default(),
-        }),
+        robonomics: None
 	}
 }